--- conflicted
+++ resolved
@@ -33,75 +33,13 @@
 				spawner->spawn(options);
 				fail("SpawnException expected");
 			} catch (const SpawnException &e) {
-<<<<<<< HEAD
 				result = e.getErrorCategory() == SpawningKit::TIMEOUT_ERROR;
-=======
-				result = e.getErrorKind() == SpawnException::APP_STARTUP_TIMEOUT;
 				if (!result) {
 					// It didn't work, maybe because the server is too busy.
 					// Try again with higher timeout.
 					options.startTimeout = std::min<unsigned int>(
 						options.startTimeout * 2, 1000);
 				}
-			}
-		);
-	}
-
-	TEST_METHOD(3) {
-		set_test_name("Any protocol errors during startup are caught and result in exceptions");
-		Options options = createOptions();
-		options.appRoot      = "stub";
-		options.startCommand = "echo\t" "!> hello world";
-		options.startupFile  = ".";
-		SpawnerPtr spawner = createSpawner(options);
-		LoggingKit::setLevel(LoggingKit::CRIT);
-		try {
-			spawner->spawn(options);
-			fail("SpawnException expected");
-		} catch (const SpawnException &e) {
-			ensure_equals(e.getErrorKind(),
-				SpawnException::APP_STARTUP_PROTOCOL_ERROR);
-		}
-	}
-
-	TEST_METHOD(4) {
-		set_test_name("The application may respond with a special Error response, "
-			"which will result in a SpawnException with the content");
-		Options options = createOptions();
-		options.appRoot      = "stub";
-		options.startCommand = "perl\t" "start_error.pl";
-		options.startupFile  = "start_error.pl";
-		SpawnerPtr spawner = createSpawner(options);
-		LoggingKit::setLevel(LoggingKit::CRIT);
-		try {
-			spawner->spawn(options);
-			fail("SpawnException expected");
-		} catch (const SpawnException &e) {
-			ensure_equals(e.getErrorKind(),
-				SpawnException::APP_STARTUP_EXPLAINABLE_ERROR);
-			ensure_equals(e.getErrorPage(),
-				"He's dead, Jim!\n"
-				"Relax, I'm a doctor.\n");
-		}
-	}
-
-	TEST_METHOD(5) {
-		set_test_name("The start timeout is enforced even while reading the error response");
-		Options options = createOptions();
-		options.appRoot      = "stub";
-		options.startCommand = "perl\t" "start_error.pl\t" "freeze";
-		options.startupFile  = "start_error.pl";
-		options.startTimeout = 100;
-		LoggingKit::setLevel(LoggingKit::CRIT);
-
-		EVENTUALLY(5,
-			SpawnerPtr spawner = createSpawner(options);
-			try {
-				spawner->spawn(options);
-				fail("SpawnException expected");
-			} catch (const SpawnException &e) {
-				result = e.getErrorKind() == SpawnException::APP_STARTUP_TIMEOUT;
->>>>>>> 9758a7db
 				if (!result) {
 					// It didn't work, maybe because the server is too busy.
 					// Try again with higher timeout.
@@ -125,599 +63,5 @@
 		FileDescriptor fd(connectToServer(result.sockets[0].address,
 			__FILE__, __LINE__), NULL, 0);
 		writeExact(fd, "pid\n");
-<<<<<<< HEAD
 		ensure_equals(readAll(fd), toString(result.pid) + "\n");
-=======
-		ensure_equals(readAll(fd), toString(result["pid"].asInt()) + "\n");
-	}
-
-	TEST_METHOD(7) {
-		set_test_name("Custom environment variables can be passed");
-		string envvars = modp::b64_encode("PASSENGER_FOO\0foo\0PASSENGER_BAR\0bar\0",
-			sizeof("PASSENGER_FOO\0foo\0PASSENGER_BAR\0bar\0") - 1);
-		Options options = createOptions();
-		options.appRoot = "stub/rack";
-		options.startCommand = "ruby\t" "start.rb";
-		options.startupFile  = "start.rb";
-		options.environmentVariables = envvars;
-		SpawnerPtr spawner = createSpawner(options);
-		result = spawner->spawn(options);
-		ensure_equals(result["sockets"].size(), 1u);
-
-		FileDescriptor fd(connectToServer(result["sockets"][0]["address"].asCString(),
-			__FILE__, __LINE__), NULL, 0);
-		writeExact(fd, "envvars\n");
-		envvars = readAll(fd);
-		ensure("(1)", envvars.find("PASSENGER_FOO = foo\n") != string::npos);
-		ensure("(2)", envvars.find("PASSENGER_BAR = bar\n") != string::npos);
-	}
-
-	TEST_METHOD(8) {
-		set_test_name("Any raised SpawnExceptions take note of the process's environment variables");
-		string envvars = modp::b64_encode("PASSENGER_FOO\0foo\0",
-			sizeof("PASSENGER_FOO\0foo\0") - 1);
-		Options options = createOptions();
-		options.appRoot      = "stub";
-		options.startCommand = "echo\t" "!> hello world";
-		options.startupFile  = ".";
-		options.environmentVariables = envvars;
-		SpawnerPtr spawner = createSpawner(options);
-		LoggingKit::setLevel(LoggingKit::CRIT);
-		try {
-			spawner->spawn(options);
-			fail("SpawnException expected");
-		} catch (const SpawnException &e) {
-			ensure(containsSubstring(e["envvars"], "PASSENGER_FOO=foo\n"));
-		}
-	}
-
-	TEST_METHOD(9) {
-		set_test_name("It raises an exception if the user does not have a access to one "
-			"of the app root's parent directories, or the app root itself");
-		runShellCommand("mkdir -p tmp.check/a/b/c");
-		TempDirCopy dir("stub/rack", "tmp.check/a/b/c/d");
-		TempDir dir2("tmp.check");
-
-		char buffer[PATH_MAX];
-		string cwd = getcwd(buffer, sizeof(buffer));
-
-		Options options = createOptions();
-		options.appRoot = "tmp.check/a/b/c/d";
-		options.appType = "rack";
-		SpawnerPtr spawner = createSpawner(options);
-		LoggingKit::setLevel(LoggingKit::CRIT);
-
-		if (getuid() != 0) {
-			// TODO: implement this test for root too
-			runShellCommand("chmod 000 tmp.check/a/b/c/d");
-			runShellCommand("chmod 600 tmp.check/a/b/c");
-			runShellCommand("chmod 600 tmp.check/a");
-
-			try {
-				spawner->spawn(options);
-				fail("SpawnException expected");
-			} catch (const SpawnException &e) {
-				ensure("(1)", containsSubstring(e.getErrorPage(),
-					"the parent directory '" + cwd + "/tmp.check/a' has wrong permissions"));
-			}
-
-			runShellCommand("chmod 700 tmp.check/a");
-			try {
-				spawner->spawn(options);
-				fail("SpawnException expected");
-			} catch (const SpawnException &e) {
-				ensure("(2)", containsSubstring(e.getErrorPage(),
-					"the parent directory '" + cwd + "/tmp.check/a/b/c' has wrong permissions"));
-			}
-
-			runShellCommand("chmod 700 tmp.check/a/b/c");
-			try {
-				spawner->spawn(options);
-				fail("SpawnException expected");
-			} catch (const SpawnException &e) {
-				ensure("(3)", containsSubstring(e.getErrorPage(),
-					"However this directory is not accessible because it has wrong permissions."));
-			}
-
-			runShellCommand("chmod 700 tmp.check/a/b/c/d");
-			spawner->spawn(options); // Should not throw.
-		}
-	}
-
-	TEST_METHOD(11) {
-		set_test_name("It infers the code revision from the REVISION file");
-		TempDirCopy dir("stub/rack", "tmp.rack");
-		createFile("tmp.rack/REVISION", "hello\n");
-
-		Options options = createOptions();
-		options.appRoot      = "tmp.rack";
-		options.startCommand = "ruby\t" "start.rb";
-		options.startupFile  = "start.rb";
-		SpawnerPtr spawner = createSpawner(options);
-		result = spawner->spawn(options);
-
-		ensure_equals(result["code_revision"].asString(), "hello");
-	}
-
-	TEST_METHOD(12) {
-		set_test_name("It infers the code revision from the app root symlink, "
-			"if the app root is called 'current'");
-		TempDir dir1("tmp.rack");
-		TempDirCopy dir2("stub/rack", "tmp.rack/today");
-		symlink("today", "tmp.rack/current");
-
-		Options options = createOptions();
-		options.appRoot      = "tmp.rack/current";
-		options.startCommand = "ruby\t" "start.rb";
-		options.startupFile  = "start.rb";
-		SpawnerPtr spawner = createSpawner(options);
-		result = spawner->spawn(options);
-
-		ensure_equals(result["code_revision"].asString(), "today");
-	}
-
-	/******* User switching tests *******/
-
-	// If 'user' is set
-		// and 'user' is 'root'
-			TEST_METHOD(20) {
-				// It changes the user to the value of 'defaultUser'.
-				SETUP_USER_SWITCHING_TEST(
-					options.user = "root";
-				);
-				RUN_USER_SWITCHING_TEST();
-				ensure_equals(userNameForUid(uid), testConfig["default_user"]);
-			}
-
-			TEST_METHOD(21) {
-				// If 'group' is given, it changes group to the given group name.
-				SETUP_USER_SWITCHING_TEST(
-					options.user = "root";
-					options.group = testConfig["normal_group_1"].asCString();
-				);
-				RUN_USER_SWITCHING_TEST();
-				ensure_equals(groupNameForGid(gid), testConfig["normal_group_1"].asString());
-			}
-
-			TEST_METHOD(22) {
-				// If 'group' is set to the root group, it changes group to defaultGroup.
-				string rootGroup = groupNameForGid(0);
-				SETUP_USER_SWITCHING_TEST(
-					options.user = "root";
-					options.group = rootGroup;
-				);
-				RUN_USER_SWITCHING_TEST();
-				ensure_equals(groupNameForGid(gid), testConfig["default_group"].asString());
-			}
-
-			// and 'group' is set to '!STARTUP_FILE!'"
-				TEST_METHOD(23) {
-					// It changes the group to the startup file's group.
-					SETUP_USER_SWITCHING_TEST(
-						options.user = "root";
-						options.group = "!STARTUP_FILE!";
-					);
-					lchown("tmp.wsgi/passenger_wsgi.py",
-						(uid_t) -1,
-						gidFor(testConfig["normal_group_1"].asString()));
-					RUN_USER_SWITCHING_TEST();
-					ensure_equals(groupNameForGid(gid), testConfig["normal_group_1"].asString());
-				}
-
-				TEST_METHOD(24) {
-					// If the startup file is a symlink, then it uses the symlink's group, not the target's group
-					SETUP_USER_SWITCHING_TEST(
-						options.user = "root";
-						options.group = "!STARTUP_FILE!";
-					);
-					lchown("tmp.wsgi/passenger_wsgi.py",
-						(uid_t) -1,
-						gidFor(testConfig["normal_group_2"].asString()));
-					chown("tmp.wsgi/passenger_wsgi.py.real",
-						(uid_t) -1,
-						gidFor(testConfig["normal_group_1"].asString()));
-					RUN_USER_SWITCHING_TEST();
-					ensure_equals(groupNameForGid(gid), testConfig["normal_group_2"].asString());
-				}
-
-			TEST_METHOD(25) {
-				// If 'group' is not given, it changes the group to defaultUser's primary group.
-				SETUP_USER_SWITCHING_TEST(
-					options.user = "root";
-				);
-				RUN_USER_SWITCHING_TEST();
-				ensure_equals(groupNameForGid(gid),
-					primaryGroupFor(testConfig["default_user"].asString()));
-			}
-
-		// and 'user' is not 'root'
-			TEST_METHOD(29) {
-				// It changes the user to the given username.
-				SETUP_USER_SWITCHING_TEST(
-					options.user = testConfig["normal_user_1"].asCString();
-				);
-				RUN_USER_SWITCHING_TEST();
-				ensure_equals(userNameForUid(uid), testConfig["normal_user_1"].asString());
-			}
-
-			TEST_METHOD(30) {
-				// If 'group' is given, it changes group to the given group name.
-				// It changes the user to the given username.
-				SETUP_USER_SWITCHING_TEST(
-					options.user = testConfig["normal_user_1"].asCString();
-					options.group = testConfig["normal_group_1"].asCString();
-				);
-				RUN_USER_SWITCHING_TEST();
-				ensure_equals(groupNameForGid(gid), testConfig["normal_group_1"].asString());
-			}
-
-			TEST_METHOD(31) {
-				// If 'group' is set to the root group, it changes group to defaultGroup.
-				// It changes the user to the given username.
-				string rootGroup = groupNameForGid(0);
-				SETUP_USER_SWITCHING_TEST(
-					options.user = testConfig["normal_user_1"].asCString();
-					options.group = rootGroup;
-				);
-				RUN_USER_SWITCHING_TEST();
-				ensure_equals(groupNameForGid(gid), testConfig["default_group"].asString());
-			}
-
-			// and 'group' is set to '!STARTUP_FILE!'
-				TEST_METHOD(32) {
-					// It changes the group to the startup file's group.
-					SETUP_USER_SWITCHING_TEST(
-						options.user = testConfig["normal_user_1"].asCString();
-						options.group = "!STARTUP_FILE!";
-					);
-					lchown("tmp.wsgi/passenger_wsgi.py",
-						(uid_t) -1,
-						gidFor(testConfig["normal_group_1"].asString()));
-					RUN_USER_SWITCHING_TEST();
-					ensure_equals(groupNameForGid(gid),
-						testConfig["normal_group_1"].asString());
-				}
-
-				TEST_METHOD(33) {
-					// If the startup file is a symlink, then it uses the
-					// symlink's group, not the target's group.
-					SETUP_USER_SWITCHING_TEST(
-						options.user = testConfig["normal_user_1"].asCString();
-						options.group = "!STARTUP_FILE!";
-					);
-					lchown("tmp.wsgi/passenger_wsgi.py",
-						(uid_t) -1,
-						gidFor(testConfig["normal_group_2"].asString()));
-					chown("tmp.wsgi/passenger_wsgi.py.real",
-						(uid_t) -1,
-						gidFor(testConfig["normal_group_1"].asString()));
-					RUN_USER_SWITCHING_TEST();
-					ensure_equals(groupNameForGid(gid),
-						testConfig["normal_group_2"].asString());
-				}
-
-			TEST_METHOD(34) {
-				// If 'group' is not given, it changes the group to the user's primary group.
-				SETUP_USER_SWITCHING_TEST(
-					options.user = testConfig["normal_user_1"].asCString();
-				);
-				RUN_USER_SWITCHING_TEST();
-				ensure_equals(groupNameForGid(gid),
-					primaryGroupFor(testConfig["normal_user_1"].asString()));
-			}
-
-		// and the given username does not exist
-			TEST_METHOD(38) {
-				// It changes the user to the value of defaultUser.
-				SETUP_USER_SWITCHING_TEST(
-					options.user = testConfig["nonexistant_user"].asCString();
-				);
-				RUN_USER_SWITCHING_TEST();
-				ensure_equals(userNameForUid(uid), testConfig["default_user"].asString());
-			}
-
-			TEST_METHOD(39) {
-				// If 'group' is given, it changes group to the given group name.
-				SETUP_USER_SWITCHING_TEST(
-					options.user = testConfig["nonexistant_user"].asCString();
-					options.group = testConfig["normal_group_1"].asCString();
-				);
-				RUN_USER_SWITCHING_TEST();
-				ensure_equals(groupNameForGid(gid), testConfig["normal_group_1"].asString());
-			}
-
-			TEST_METHOD(40) {
-				// If 'group' is set to the root group, it changes group to defaultGroup.
-				string rootGroup = groupNameForGid(0);
-				SETUP_USER_SWITCHING_TEST(
-					options.user = testConfig["nonexistant_user"].asCString();
-					options.group = rootGroup;
-				);
-				RUN_USER_SWITCHING_TEST();
-				ensure_equals(groupNameForGid(gid), testConfig["default_group"].asString());
-			}
-
-			// and 'group' is set to '!STARTUP_FILE!'
-				TEST_METHOD(41) {
-					// It changes the group to the startup file's group.
-					SETUP_USER_SWITCHING_TEST(
-						options.user = testConfig["nonexistant_user"].asCString();
-						options.group = "!STARTUP_FILE!";
-					);
-					lchown("tmp.wsgi/passenger_wsgi.py",
-						(uid_t) -1,
-						gidFor(testConfig["normal_group_1"].asString()));
-					RUN_USER_SWITCHING_TEST();
-					ensure_equals(groupNameForGid(gid), testConfig["normal_group_1"].asString());
-				}
-
-				TEST_METHOD(42) {
-					// If the startup file is a symlink, then it uses the
-					// symlink's group, not the target's group.
-					SETUP_USER_SWITCHING_TEST(
-						options.user = testConfig["nonexistant_user"].asCString();
-						options.group = "!STARTUP_FILE!";
-					);
-					lchown("tmp.wsgi/passenger_wsgi.py",
-						(uid_t) -1,
-						gidFor(testConfig["normal_group_2"].asString()));
-					chown("tmp.wsgi/passenger_wsgi.py.real",
-						(uid_t) -1,
-						gidFor(testConfig["normal_group_1"].asString()));
-					RUN_USER_SWITCHING_TEST();
-					ensure_equals(groupNameForGid(gid), testConfig["normal_group_2"].asString());
-				}
-
-			TEST_METHOD(43) {
-				// If 'group' is not given, it changes the group to defaultUser's primary group.
-				SETUP_USER_SWITCHING_TEST(
-					options.user = testConfig["nonexistant_user"].asCString();
-				);
-				RUN_USER_SWITCHING_TEST();
-				ensure_equals(groupNameForGid(gid),
-					primaryGroupFor(testConfig["default_user"].asString()));
-			}
-
-	// If 'user' is not set
-		// and the startup file's owner exists
-			TEST_METHOD(47) {
-				// It changes the user to the owner of the startup file.
-				SETUP_USER_SWITCHING_TEST(
-					(void) 0;
-				);
-				lchown("tmp.wsgi/passenger_wsgi.py",
-					uidFor(testConfig["normal_user_1"].asString()),
-					(gid_t) -1);
-				RUN_USER_SWITCHING_TEST();
-				ensure_equals(userNameForUid(uid), testConfig["normal_user_1"].asString());
-			}
-
-			TEST_METHOD(48) {
-				// If the startup file is a symlink, then it uses the symlink's owner, not the target's owner.
-				SETUP_USER_SWITCHING_TEST(
-					(void) 0;
-				);
-				lchown("tmp.wsgi/passenger_wsgi.py",
-					uidFor(testConfig["normal_user_2"].asString()),
-					(gid_t) -1);
-				chown("tmp.wsgi/passenger_wsgi.py.real",
-					uidFor(testConfig["normal_user_1"].asString()),
-					(gid_t) -1);
-				RUN_USER_SWITCHING_TEST();
-				ensure_equals(userNameForUid(uid), testConfig["normal_user_2"].asString());
-			}
-
-			TEST_METHOD(49) {
-				// If 'group' is given, it changes group to the given group name.
-				SETUP_USER_SWITCHING_TEST(
-					options.group = testConfig["normal_group_1"].asCString();
-				);
-				lchown("tmp.wsgi/passenger_wsgi.py",
-					uidFor(testConfig["normal_user_1"].asString()),
-					(gid_t) -1);
-				RUN_USER_SWITCHING_TEST();
-				ensure_equals(groupNameForGid(gid), testConfig["normal_group_1"].asString());
-			}
-
-			TEST_METHOD(50) {
-				// If 'group' is set to the root group, it changes group to defaultGroup.
-				string rootGroup = groupNameForGid(0);
-				SETUP_USER_SWITCHING_TEST(
-					options.group = rootGroup;
-				);
-				lchown("tmp.wsgi/passenger_wsgi.py",
-					uidFor(testConfig["normal_user_1"].asString()),
-					(gid_t) -1);
-				RUN_USER_SWITCHING_TEST();
-				ensure_equals(groupNameForGid(gid), testConfig["default_group"].asString());
-			}
-
-			// and 'group' is set to '!STARTUP_FILE!'
-				TEST_METHOD(51) {
-					// It changes the group to the startup file's group.
-					SETUP_USER_SWITCHING_TEST(
-						options.group = "!STARTUP_FILE!";
-					);
-					lchown("tmp.wsgi/passenger_wsgi.py",
-						(uid_t) -1,
-						gidFor(testConfig["normal_group_1"].asString()));
-					RUN_USER_SWITCHING_TEST();
-					ensure_equals(groupNameForGid(gid), testConfig["normal_group_1"].asString());
-				}
-
-				TEST_METHOD(52) {
-					// If the startup file is a symlink, then it uses the symlink's
-					// group, not the target's group.
-					SETUP_USER_SWITCHING_TEST(
-						options.group = "!STARTUP_FILE!";
-					);
-					lchown("tmp.wsgi/passenger_wsgi.py",
-						(uid_t) -1,
-						gidFor(testConfig["normal_group_2"].asString()));
-					chown("tmp.wsgi/passenger_wsgi.py.real",
-						(uid_t) -1,
-						gidFor(testConfig["normal_group_1"].asString()));
-					RUN_USER_SWITCHING_TEST();
-					ensure_equals(groupNameForGid(gid), testConfig["normal_group_2"].asString());
-				}
-
-			TEST_METHOD(53) {
-				// If 'group' is not given, it changes the group to the startup file's owner's primary group.
-				SETUP_USER_SWITCHING_TEST(
-					(void) 0;
-				);
-				lchown("tmp.wsgi/passenger_wsgi.py",
-					uidFor(testConfig["normal_user_1"].asString()),
-					(gid_t) -1);
-				RUN_USER_SWITCHING_TEST();
-				ensure_equals(groupNameForGid(gid),
-					primaryGroupFor(testConfig["normal_user_1"].asString()));
-			}
-
-		// and the startup file's owner doesn't exist
-			TEST_METHOD(57) {
-				// It changes the user to the value of defaultUser.
-				SETUP_USER_SWITCHING_TEST(
-					(void) 0;
-				);
-				lchown("tmp.wsgi/passenger_wsgi.py",
-					(uid_t) testConfig["nonexistant_uid"].asInt64(),
-					(gid_t) -1);
-				RUN_USER_SWITCHING_TEST();
-				ensure_equals(userNameForUid(uid), testConfig["default_user"].asString());
-			}
-
-			TEST_METHOD(58) {
-				// If 'group' is given, it changes group to the given group name.
-				SETUP_USER_SWITCHING_TEST(
-					options.group = testConfig["normal_group_1"].asCString();
-				);
-				lchown("tmp.wsgi/passenger_wsgi.py",
-					(uid_t) testConfig["nonexistant_uid"].asInt64(),
-					(gid_t) -1);
-				RUN_USER_SWITCHING_TEST();
-				ensure_equals(groupNameForGid(gid), testConfig["normal_group_1"].asString());
-			}
-
-			TEST_METHOD(59) {
-				// If 'group' is set to the root group, it changes group to defaultGroup.
-				string rootGroup = groupNameForGid(0);
-				SETUP_USER_SWITCHING_TEST(
-					options.group = rootGroup;
-				);
-				lchown("tmp.wsgi/passenger_wsgi.py",
-					(uid_t) testConfig["nonexistant_uid"].asInt64(),
-					(gid_t) -1);
-				RUN_USER_SWITCHING_TEST();
-				ensure_equals(groupNameForGid(gid), testConfig["default_group"].asString());
-			}
-
-			// and 'group' is set to '!STARTUP_FILE!'
-				// and the startup file's group doesn't exist
-					TEST_METHOD(60) {
-						// It changes the group to the value given by defaultGroup.
-						SETUP_USER_SWITCHING_TEST(
-							options.group = "!STARTUP_FILE!";
-						);
-						lchown("tmp.wsgi/passenger_wsgi.py",
-							(uid_t) testConfig["nonexistant_uid"].asInt64(),
-							(gid_t) testConfig["nonexistant_gid"].asInt64());
-						RUN_USER_SWITCHING_TEST();
-						ensure_equals(groupNameForGid(gid), testConfig["default_group"].asString());
-					}
-
-				// and the startup file's group exists
-					TEST_METHOD(61) {
-						// It changes the group to the startup file's group.
-						SETUP_USER_SWITCHING_TEST(
-							options.group = "!STARTUP_FILE!";
-						);
-						lchown("tmp.wsgi/passenger_wsgi.py",
-							(uid_t) testConfig["nonexistant_uid"].asInt64(),
-							gidFor(testConfig["normal_group_1"].asString()));
-						RUN_USER_SWITCHING_TEST();
-						ensure_equals(groupNameForGid(gid), testConfig["normal_group_1"].asString());
-					}
-
-					TEST_METHOD(62) {
-						// If the startup file is a symlink, then it uses the symlink's group, not the target's group.
-						SETUP_USER_SWITCHING_TEST(
-							options.group = "!STARTUP_FILE!";
-						);
-						lchown("tmp.wsgi/passenger_wsgi.py",
-							(uid_t) testConfig["nonexistant_uid"].asInt64(),
-							gidFor(testConfig["normal_group_2"].asString()));
-						chown("tmp.wsgi/passenger_wsgi.py.real",
-							(uid_t) -1,
-							gidFor(testConfig["normal_group_1"].asString()));
-						RUN_USER_SWITCHING_TEST();
-						ensure_equals(groupNameForGid(gid), testConfig["normal_group_2"].asString());
-					}
-
-			TEST_METHOD(63) {
-				// If 'group' is not given, it changes the group to defaultUser's primary group.
-				SETUP_USER_SWITCHING_TEST(
-					(void) 0;
-				);
-				lchown("tmp.wsgi/passenger_wsgi.py",
-					(uid_t) testConfig["nonexistant_uid"].asInt64(),
-					(gid_t) -1);
-				RUN_USER_SWITCHING_TEST();
-				ensure_equals(groupNameForGid(gid), primaryGroupFor(testConfig["default_user"].asString()));
-			}
-
-	TEST_METHOD(67) {
-		// It raises an error if it tries to lower to 'defaultUser',
-		// but that user doesn't exist.
-		SETUP_USER_SWITCHING_TEST(
-			options.user = "root";
-			options.defaultUser = testConfig["nonexistant_user"].asCString();
-		);
-		try {
-			RUN_USER_SWITCHING_TEST();
-			fail("RuntimeException expected");
-		} catch (const RuntimeException &e) {
-			ensure(containsSubstring(e.what(), "Cannot determine a user to lower privilege to"));
-		}
-	}
-
-	TEST_METHOD(68) {
-		// It raises an error if it tries to lower to 'default_group',
-		// but that group doesn't exist.
-		string rootGroup = groupNameForGid(0);
-		SETUP_USER_SWITCHING_TEST(
-			options.user = testConfig["normal_user_1"].asCString();
-			options.group = rootGroup;
-			options.defaultGroup = testConfig["nonexistant_group"].asCString();
-		);
-		try {
-			RUN_USER_SWITCHING_TEST();
-			fail("RuntimeException expected");
-		} catch (const RuntimeException &e) {
-			ensure(containsSubstring(e.what(), "Cannot determine a group to lower privilege to"));
-		}
-	}
-
-	TEST_METHOD(69) {
-		// Changes supplementary groups to the owner's default supplementary groups.
-		SETUP_USER_SWITCHING_TEST(
-			options.user = testConfig["normal_user_1"].asCString();
-		);
-		RUN_USER_SWITCHING_TEST();
-		runShellCommand(("groups " + testConfig["normal_user_1"].asString() + " > /tmp/info2.txt").c_str());
-		string defaultGroups = strip(readAll("/tmp/info2.txt"));
-
-		// On Linux, the 'groups' output is prepended by the group name so
-		// get rid of that.
-		string::size_type pos = defaultGroups.find(':');
-		if (pos != string::npos) {
-			pos++;
-			while (pos < defaultGroups.size() && defaultGroups[pos] == ' ') {
-				pos++;
-			}
-			defaultGroups.erase(0, pos);
-		}
-
-		ensure_equals(groups, defaultGroups);
->>>>>>> 9758a7db
 	}