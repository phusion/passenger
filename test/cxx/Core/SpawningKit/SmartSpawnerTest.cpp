--- conflicted
+++ resolved
@@ -28,12 +28,6 @@
 			context.integrationMode = "standalone";
 			context.finalize();
 
-<<<<<<< HEAD
-			setLogLevel(LVL_WARN);
-			setPrintAppOutputAsDebuggingMessages(true);
-=======
-			gatherOutput = boost::bind(&Core_SpawningKit_SmartSpawnerTest::_gatherOutput, this, _1, _2);
-
 			Json::Value config;
 			vector<ConfigKit::Error> errors;
 			LoggingKit::ConfigChangeRequest req;
@@ -45,7 +39,6 @@
 			} else {
 				P_BUG("Error configuring LoggingKit: " << ConfigKit::toString(errors));
 			}
->>>>>>> 9758a7db
 		}
 
 		~Core_SpawningKit_SmartSpawnerTest() {
@@ -141,15 +134,9 @@
 		vector<string> preloaderCommand;
 		preloaderCommand.push_back("bash");
 		preloaderCommand.push_back("-c");
-<<<<<<< HEAD
 		preloaderCommand.push_back("echo hello world; sleep 60");
 		SmartSpawner spawner(&context, preloaderCommand, options);
-		setLogLevel(LVL_CRIT);
-=======
-		preloaderCommand.push_back("echo hello world >&2; sleep 60");
-		SmartSpawner spawner(preloaderCommand, options, config);
-		LoggingKit::setLevel(LoggingKit::CRIT);
->>>>>>> 9758a7db
+		LoggingKit::setLevel(LoggingKit::CRIT);
 
 		try {
 			spawner.spawn(options);
@@ -189,15 +176,9 @@
 		vector<string> preloaderCommand;
 		preloaderCommand.push_back("bash");
 		preloaderCommand.push_back("-c");
-<<<<<<< HEAD
 		preloaderCommand.push_back("echo hello world; exit 1");
 		SmartSpawner spawner(&context, preloaderCommand, options);
-		setLogLevel(LVL_CRIT);
-=======
-		preloaderCommand.push_back("echo hello world >&2");
-		SmartSpawner spawner(preloaderCommand, options, config);
-		LoggingKit::setLevel(LoggingKit::CRIT);
->>>>>>> 9758a7db
+		LoggingKit::setLevel(LoggingKit::CRIT);
 
 		try {
 			spawner.spawn(options);
@@ -224,15 +205,9 @@
 		vector<string> preloaderCommand;
 		preloaderCommand.push_back("bash");
 		preloaderCommand.push_back("-c");
-<<<<<<< HEAD
 		preloaderCommand.push_back("echo hello world >&2; exit 1");
 		SmartSpawner spawner(&context, preloaderCommand, options);
-		setLogLevel(LVL_CRIT);
-=======
-		preloaderCommand.push_back("echo hello world >&2");
-		SmartSpawner spawner(preloaderCommand, options, config);
-		LoggingKit::setLevel(LoggingKit::CRIT);
->>>>>>> 9758a7db
+		LoggingKit::setLevel(LoggingKit::CRIT);
 
 		try {
 			spawner.spawn(options);
