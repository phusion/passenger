#include <TestSupport.h>
#include <jsoncpp/json.h>
#include <Core/ApplicationPool/Options.h>
#include <Core/SpawningKit/SmartSpawner.h>
#include <LoggingKit/LoggingKit.h>
#include <LoggingKit/Context.h>
#include <FileDescriptor.h>
#include <Utils/IOUtils.h>
#include <unistd.h>
#include <climits>
#include <signal.h>
#include <fcntl.h>

using namespace std;
using namespace Passenger;
using namespace Passenger::SpawningKit;

namespace tut {
	struct Core_SpawningKit_SmartSpawnerTest {
		SpawningKit::Context::Schema schema;
		SpawningKit::Context context;
		SpawningKit::Result result;

		Core_SpawningKit_SmartSpawnerTest()
			: context(schema)
		{
			context.resourceLocator = resourceLocator;
			context.integrationMode = "standalone";
			context.finalize();

			Json::Value config;
			vector<ConfigKit::Error> errors;
			LoggingKit::ConfigChangeRequest req;
			config["level"] = "warn";
			config["app_output_log_level"] = "debug";

			if (LoggingKit::context->prepareConfigChange(config, errors, req)) {
				LoggingKit::context->commitConfigChange(req);
			} else {
				P_BUG("Error configuring LoggingKit: " << ConfigKit::toString(errors));
			}
		}

		~Core_SpawningKit_SmartSpawnerTest() {
			Json::Value config;
			vector<ConfigKit::Error> errors;
			LoggingKit::ConfigChangeRequest req;
			config["level"] = DEFAULT_LOG_LEVEL_NAME;
			config["app_output_log_level"] = DEFAULT_APP_OUTPUT_LOG_LEVEL_NAME;

			if (LoggingKit::context->prepareConfigChange(config, errors, req)) {
				LoggingKit::context->commitConfigChange(req);
			} else {
				P_BUG("Error configuring LoggingKit: " << ConfigKit::toString(errors));
			}

			unlink("stub/wsgi/passenger_wsgi.pyc");
		}

		boost::shared_ptr<SmartSpawner> createSpawner(const SpawningKit::AppPoolOptions &options, bool exitImmediately = false) {
			char buf[PATH_MAX + 1];
			getcwd(buf, PATH_MAX);

			vector<string> command;
			command.push_back("ruby");
			command.push_back(string(buf) + "/support/placebo-preloader.rb");
			if (exitImmediately) {
				command.push_back("exit-immediately");
			}

			return boost::make_shared<SmartSpawner>(&context, command,
				options);
		}

		SpawningKit::AppPoolOptions createOptions() {
			SpawningKit::AppPoolOptions options;
			options.spawnMethod = "smart";
			options.loadShellEnvvars = false;
			return options;
		}
	};

	DEFINE_TEST_GROUP_WITH_LIMIT(Core_SpawningKit_SmartSpawnerTest, 90);

	#include "SpawnerTestCases.cpp"

	TEST_METHOD(80) {
		set_test_name("If the preloader has crashed then SmartSpawner will "
			"restart it and try again");
		SpawningKit::AppPoolOptions options = createOptions();
		options.appRoot      = "stub/rack";
		options.startCommand = "ruby start.rb";
		options.startupFile  = "start.rb";
		boost::shared_ptr<SmartSpawner> spawner = createSpawner(options);
		LoggingKit::setLevel(LoggingKit::CRIT);
		spawner->spawn(options);

		kill(spawner->getPreloaderPid(), SIGTERM);
		// Give it some time to exit.
		usleep(300000);

		// No exception at next spawn.
		spawner->spawn(options);
	}

	TEST_METHOD(81) {
		set_test_name("If the preloader still crashes after the restart then "
			"SmartSpawner will throw an exception");
		SpawningKit::AppPoolOptions options = createOptions();
		options.appRoot      = "stub/rack";
		options.startCommand = "ruby start.rb";
		options.startupFile  = "start.rb";
		LoggingKit::setLevel(LoggingKit::CRIT);
		boost::shared_ptr<SmartSpawner> spawner = createSpawner(options, true);
		try {
			spawner->spawn(options);
			fail("SpawnException expected");
		} catch (const SpawnException &) {
			// Pass.
		}
	}

	TEST_METHOD(82) {
		set_test_name("If the preloader didn't start within the timeout"
			" then it's killed and an exception is thrown, which"
			" contains whatever it printed to stdout and stderr");

		SpawningKit::AppPoolOptions options = createOptions();
		options.appRoot      = "stub/rack";
		options.startCommand = "ruby start.rb";
		options.startupFile  = "start.rb";
		options.startTimeout = 100;

		vector<string> preloaderCommand;
		preloaderCommand.push_back("bash");
		preloaderCommand.push_back("-c");
		preloaderCommand.push_back("echo hello world; sleep 60");
		SmartSpawner spawner(&context, preloaderCommand, options);
		LoggingKit::setLevel(LoggingKit::CRIT);

		try {
			spawner.spawn(options);
			fail("SpawnException expected");
		} catch (const SpawnException &e) {
			ensure_equals(e.getErrorCategory(), SpawningKit::TIMEOUT_ERROR);
			if (e.getStdoutAndErrData().find("hello world\n") == string::npos) {
				// This might be caused by the machine being too slow.
				// Try again with a higher timeout.
<<<<<<< HEAD
				options.startTimeout = 1000;

				SmartSpawner spawner2(&context, preloaderCommand, options);
=======
				options.startTimeout = 10000;
				SmartSpawner spawner2(preloaderCommand, options, config);
>>>>>>> 08bd3e33
				try {
					spawner2.spawn(options);
					fail("SpawnException expected");
				} catch (const SpawnException &e2) {
					ensure_equals(e2.getErrorCategory(), SpawningKit::TIMEOUT_ERROR);
					if (e2.getStdoutAndErrData().find("hello world\n") == string::npos) {
						fail(("Unexpected stdout/stderr output:\n" +
							e2.getStdoutAndErrData()).c_str());
					}
				}
			}
		}
	}

	TEST_METHOD(83) {
		set_test_name("If the preloader crashed during startup,"
			" then the resulting exception contains the stdout"
			" and stderr output");

		SpawningKit::AppPoolOptions options = createOptions();
		options.appRoot      = "stub/rack";
		options.startCommand = "ruby start.rb";
		options.startupFile  = "start.rb";

		vector<string> preloaderCommand;
		preloaderCommand.push_back("bash");
		preloaderCommand.push_back("-c");
		preloaderCommand.push_back("echo hello world; exit 1");
		SmartSpawner spawner(&context, preloaderCommand, options);
		LoggingKit::setLevel(LoggingKit::CRIT);

		try {
			spawner.spawn(options);
			fail("SpawnException expected");
		} catch (const SpawnException &e) {
			ensure_equals(e.getErrorCategory(), SpawningKit::INTERNAL_ERROR);
			ensure(e.getStdoutAndErrData().find("hello world\n") != string::npos);
		}
	}

	TEST_METHOD(84) {
		set_test_name("If the preloader encountered an error,"
			" then the resulting exception"
			" takes note of the process's environment variables");

		string envvars = modp::b64_encode("PASSENGER_FOO\0foo\0",
			sizeof("PASSENGER_FOO\0foo\0") - 1);
		SpawningKit::AppPoolOptions options = createOptions();
		options.appRoot      = "stub/rack";
		options.startCommand = "ruby start.rb";
		options.startupFile  = "start.rb";
		options.environmentVariables = envvars;

		vector<string> preloaderCommand;
		preloaderCommand.push_back("bash");
		preloaderCommand.push_back("-c");
		preloaderCommand.push_back("echo hello world >&2; exit 1");
		SmartSpawner spawner(&context, preloaderCommand, options);
		LoggingKit::setLevel(LoggingKit::CRIT);

		try {
			spawner.spawn(options);
			fail("SpawnException expected");
		} catch (const SpawnException &e) {
			ensure(containsSubstring(e.getSubprocessEnvvars(), "PASSENGER_FOO=foo\n"));
		}
	}
}<|MERGE_RESOLUTION|>--- conflicted
+++ resolved
@@ -146,14 +146,9 @@
 			if (e.getStdoutAndErrData().find("hello world\n") == string::npos) {
 				// This might be caused by the machine being too slow.
 				// Try again with a higher timeout.
-<<<<<<< HEAD
-				options.startTimeout = 1000;
+				options.startTimeout = 10000;
 
 				SmartSpawner spawner2(&context, preloaderCommand, options);
-=======
-				options.startTimeout = 10000;
-				SmartSpawner spawner2(preloaderCommand, options, config);
->>>>>>> 08bd3e33
 				try {
 					spawner2.spawn(options);
 					fail("SpawnException expected");
