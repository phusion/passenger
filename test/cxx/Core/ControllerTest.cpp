--- conflicted
+++ resolved
@@ -56,12 +56,8 @@
 
 		Core_ControllerTest()
 			: bg(false, true),
-<<<<<<< HEAD
-			  context(bg.safe, bg.libuv_loop),
+			  context(skSchema),
 			  skContext(skContextSchema)
-=======
-			  context(skSchema)
->>>>>>> 08bd3e33
 		{
 			config["thread_number"] = 1;
 			config["multi_app"] = false;
@@ -77,7 +73,10 @@
 			controller = NULL;
 			serverSocket = createUnixServer("tmp.server");
 
-<<<<<<< HEAD
+			context.libev = bg.safe;
+			context.libuv = bg.libuv_loop;
+			context.initialize();
+
 			skContext.resourceLocator = resourceLocator;
 			skContext.integrationMode = "standalone";
 			skContext.finalize();
@@ -87,17 +86,6 @@
 			apContext.finalize();
 
 			appPool = boost::make_shared<Pool>(&apContext);
-=======
-			context.libev = bg.safe;
-			context.libuv = bg.libuv_loop;
-			context.initialize();
-
-			spawningKitConfig = boost::make_shared<SpawningKit::Config>();
-			spawningKitConfig->resourceLocator = resourceLocator;
-			spawningKitConfig->finalize();
-			spawningKitFactory = boost::make_shared<SpawningKit::Factory>(spawningKitConfig);
-			appPool = boost::make_shared<Pool>(spawningKitFactory);
->>>>>>> 08bd3e33
 			appPool->initialize();
 		}
 
