--- conflicted
+++ resolved
@@ -450,24 +450,6 @@
       end
     end
 
-<<<<<<< HEAD
-    it "resolves symlinks in the document root if PassengerResolveSymlinksInDocumentRoot is set" do
-      orig_app_root = @stub.app_root
-      @stub.move(File.expand_path("/tmp/mycook.symlinktest.#{PORT}"))
-      FileUtils.mkdir_p(orig_app_root)
-      File.symlink("#{@stub.app_root}/public", "#{orig_app_root}/public")
-      begin
-        File.write("#{@stub.app_root}/public/.htaccess", "PassengerResolveSymlinksInDocumentRoot on")
-        @server = @stub_url_root
-        get('/').should == "front page"
-      ensure
-        FileUtils.rm_rf(orig_app_root)
-        @stub.move(orig_app_root)
-      end
-    end
-
-=======
->>>>>>> 08bd3e33
     it "supports encoded slashes in the URL if AllowEncodedSlashes is turned on" do
       @server = @stub_url_root
       get('/env/foo%2fbar').should =~ %r{PATH_INFO = /env/foo/bar\n}
