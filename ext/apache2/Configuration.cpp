--- conflicted
+++ resolved
@@ -25,14 +25,9 @@
 
 extern "C" module AP_MODULE_DECLARE_DATA passenger_module;
 
-<<<<<<< HEAD
 #define DEFAULT_MAX_POOL_SIZE 6
 #define DEFAULT_POOL_IDLE_TIME 300
-=======
-#define DEFAULT_MAX_POOL_SIZE 20
 #define DEFAULT_MAX_INSTANCES_PER_APP 0
-#define DEFAULT_POOL_IDLE_TIME 120
->>>>>>> d0d8a84c
 
 
 template<typename T> static apr_status_t
@@ -198,10 +193,7 @@
 }
 
 static const char *
-<<<<<<< HEAD
-cmd_passenger_pool_idle_time(cmd_parms *cmd, void *pcfg, const char *arg) {
-=======
-cmd_rails_max_instances_per_app(cmd_parms *cmd, void *pcfg, const char *arg) {
+cmd_passenger_max_instances_per_app(cmd_parms *cmd, void *pcfg, const char *arg) {
 	ServerConfig *config = (ServerConfig *) ap_get_module_config(
 		cmd->server->module_config, &passenger_module);
 	char *end;
@@ -209,7 +201,7 @@
 	
 	result = strtol(arg, &end, 10);
 	if (*end != '\0') {
-		return "Invalid number specified for RailsMaxInstancesPerApp.";
+		return "Invalid number specified for PassengerMaxInstancesPerApp.";
 	} else {
 		config->maxInstancesPerApp = (unsigned int) result;
 		config->maxInstancesPerAppSpecified = true;
@@ -218,8 +210,7 @@
 }
 
 static const char *
-cmd_rails_pool_idle_time(cmd_parms *cmd, void *pcfg, const char *arg) {
->>>>>>> d0d8a84c
+cmd_passenger_pool_idle_time(cmd_parms *cmd, void *pcfg, const char *arg) {
 	ServerConfig *config = (ServerConfig *) ap_get_module_config(
 		cmd->server->module_config, &passenger_module);
 	char *end;
@@ -372,6 +363,11 @@
 		NULL,
 		RSRC_CONF,
 		"The maximum number of simultaneously alive application instances."),
+	AP_INIT_TAKE1("PassengerMaxInstancesPerApp",
+		(Take1Func) cmd_passenger_max_instances_per_app,
+		NULL,
+		RSRC_CONF,
+		"The maximum number of simultaneously alive application instances a single application may occupy."),
 	AP_INIT_TAKE1("PassengerPoolIdleTime",
 		(Take1Func) cmd_passenger_pool_idle_time,
 		NULL,
@@ -449,16 +445,12 @@
 		(Take1Func) cmd_passenger_max_pool_size,
 		NULL,
 		RSRC_CONF,
-<<<<<<< HEAD
 		"Deprecated option."),
-=======
-		"The maximum number of simultaneously alive Rails application instances."),
 	AP_INIT_TAKE1("RailsMaxInstancesPerApp",
-		(Take1Func) cmd_rails_max_instances_per_app,
-		NULL,
-		RSRC_CONF,
-		"The maximum number of simultaneously alive Rails application instances a single application may occupy."),
->>>>>>> d0d8a84c
+		(Take1Func) cmd_passenger_max_instances_per_app,
+		NULL,
+		RSRC_CONF,
+		"Deprecated option"),
 	AP_INIT_TAKE1("RailsPoolIdleTime",
 		(Take1Func) cmd_passenger_pool_idle_time,
 		NULL,
