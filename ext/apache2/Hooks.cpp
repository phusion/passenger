--- conflicted
+++ resolved
@@ -689,18 +689,12 @@
 				} else {
 					spawnMethod = "smart";
 				}
-<<<<<<< HEAD
 				
 				session = applicationPool->get(
 					canonicalizePath(mapper.getPublicDirectory() + "/.."),
 					true, defaultUser, environment, spawnMethod,
 					mapper.getApplicationTypeString());
-				P_DEBUG("Forwarding " << r->uri << " to PID " << session->getPid());
-=======
-				session = applicationPool->get(canonicalizePath(railsDir + "/.."),
-					true, defaultUser, environment, spawnMethod);
 				P_TRACE(3, "Forwarding " << r->uri << " to PID " << session->getPid());
->>>>>>> 13f1b4d2
 			} catch (const SpawnException &e) {
 				if (e.hasErrorPage()) {
 					ap_set_content_type(r, "text/html; charset=utf-8");
