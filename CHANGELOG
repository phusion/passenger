Release 5.1.12 (Not yet released)
---------------------------------

<<<<<<< HEAD
 * Changes the Debian/Ubuntu install script to completely restart Apache upon upgrade. This prevents issues due to a "half upgraded" state (old Passenger Apache module + new Passenger core). Closes GH-2000.
 * Adds Ubuntu 17.10 "Artful" packages.
 * Fixes a case in which -- when Passenger is configured with user switching turned off -- it is unable to open the web server log file and aborts during startup. This regression was introduced in 5.1.8. Closes GH-1990.
 * [Standalone] Adds support for using `start_timeout` in Passengerfile.json.
=======
 * [Nginx] Fixes the default for the `passenger_app_group_name` to start with the `passenger_app_root` rather than the document root (the end remains the same: `passenger_app_env`).
>>>>>>> 6619ae21
 * [Enterprise] Uses libuv to detect total system RAM, allows for compilation on pre-10.11 macOS.
 * [Enterprise] Added a max request queue time option, to limit time requests spend in the request queue. Closes GH-1688.


Release 5.1.11
--------------

 * [Apache] Fixes a race condition (segfault) on startup, which primarily affected macOS hosts (regression in 5.1.8 due to the logging improvements). Closes GH-1973.
 * [Apache] Fixes compilation on macOS 10.13 High Sierra.
 * [Nginx] It is now allowed to specify `passenger_enabled` in the `http` context as well.
 * [Nginx] Namespaced Jsoncpp under the Passenger namespace to avoid collisions with Google Pagespeed's copy when linked into Nginx.
 * [Standalone] Enables HTTP/2 support in the Nginx template. Support is only active if SSL is used, to avoid potential issues with HTTP/2 on HTTP ports. Closes GH-1945.
 * [Enterprise, Standalone] Adds a new feature that is especially useful on Heroku: deferred port binding. When `--defer-port-binding` is set, Passenger does not listen on the given port until the application has finished spawning. If the application starts slowly then this mechanism can prevent the Heroku request timeout from killing the dyno (the boot timeout still applies).
 * [Enterprise, Standalone] Fixes duplicate warnings when Passengerfile.json contains errors.
 * [Standalone] `passenger start` now accepts the `--start-timeout` configuration option.
 * Adds support for Bundler 2.0's new `gems.rb` and `gems.locked`. Learn more about these in [Gemfile's new clothes](https://depfu.com/blog/2017/09/06/gemfiles-new-clothes). Closes GH-1982.
 * Removes Debian packages for Ubuntu 12.04 Precise.
 * Fixes compilation warnings on macOS + Clang 9.0.
 * Introduces a new check that logs a vulnerability warning if Passenger is run with root permissions while the directory permissions of (parts of) its root dir allow modifications by non-root users.
 * Fixes an arbitrary file read vulnerability (if Passenger is running as root and the attacker has access to a user account that hosts an application).


Release 5.1.10
--------------

 * This was an Enterprise-only hotfix release (no changes in Passenger Open Source).


Release 5.1.9
-------------

 * This was an Enterprise-only hotfix release (no changes in Passenger Open Source).


Release 5.1.8
-------------

 * Introduces a shorter and more informative log format. The new format significantly shortens the thread ID, and includes the message's log level (critical, error, warning, notice, etc) so that users can more easily filter out uninteresting messages.
 * [Nginx] The Phusion Nginx APT package is upgraded to Nginx version 1.12.1 (previously pinned at 1.10.3 while waiting for a compatible lua module release).
 * [Standalone] Automatically uses Nginx to serves static asset URLs that conform to the [webpacker](https://github.com/rails/webpacker) gem's format. Closes GH-1966.
 * [Standalone] If configured to listen on a Unix domain socket, properly cleans up this socket on Nginx shutdown. Fixes a regression from 5.1.6. Closes GH-1969.
 * [Standalone] Fixes the `--max-requests` option when using the builtin engine. Fixes a regression from 5.1.4.
 * [Enterprise] Fixes a potential use-after-free bug when reporting usage data to the Phusion licensing server. This bug only occurs when Passenger Enterprise is running inside a container.


Release 5.1.7
-------------

 * Fixes compilation problems on some systems.
 * Upgrades the JSON parser (json-cpp) to version 1.8.1. This makes parsing slightly faster, adds various security checks and fixes some JSON generation issues.
 * [Enterprise] Fixes an SSL certificate issue in the license usage data reporter, which only occurs when Passenger Enterprise installed from gem or tarball. The license usage data reporter now searches for the correct system CA path.
 * [Enterprise] Fixes a potential use-after-free bug when reporting usage data to the Phusion licensing server, and improves reliability of usage data recording.


Release 5.1.6
-------------

 * Fixes a typo that causes a looping crash when long security update information is sent by the server. In practice we will keep the messages shorter to avoid triggering this until there has been ample time to upgrade.
 * Fixes unnecessary process respawn if it was detached and min_instances is set to 0. Closes GH-1735.
 * Introduces APT packages for Debian 9 "Stretch", with Passenger built as dynamic module. Closes GH-1960.
 * Changes APT packages for Ubuntu 17.04 "Zesty" from static to dynamic module.
 * [Standalone] Now uses graceful shutdown for the Nginx engine under the hood (requested as part of GH-1598). Thanks to PikachuEXE for contributing this.
 * [Standalone] Fixes a memory corruption issue in the builtin engine. The issue was introduced in 5.1.5 (settings handling refactoring).
 * [Standalone] Cleanup the temp dir before aborting when startup cannot continue, e.g. when Passenger is already running. Closes GH-1953.
 * Fixes WSGI crash with Python 3 and non-ASCII characters in headers or the URL. Closes GH-1935. Thanks to n4nn31355 for the assistance.
 * [Nginx] The preferred Nginx version is now 1.12.1 (previously 1.10.3), except for the Phusion Nginx APT package, which is pinned at 1.10.3 until an 1.12.x compatible lua module becomes available.
 * [Nginx] Fixes CVE-2017-7529, an integer overflow vulnerability in the Nginx range filter module. This is accomplished by upgrading to Nginx 1.12.1, or applying the patch (Phusion Nginx APT package).
 * Updated libcurl version used in precompiled binaries (used for e.g. gem installs) to 7.54.1 (was: 7.54.0).
 * Updated OpenSSL version used in precompiled binaries (used for e.g. gem installs) to 1.0.2l (was: 1.0.2k).
 * Updated GeoIP version used in precompiled binaries (used for e.g. gem installs) to 1.6.11 (was: 1.6.9).
 * Updated PCRE version used in precompiled binaries (used for e.g. gem installs) to 8.40 (was: 8.39).
 * Adds support for building with MacPorts' OpenSSL. Closes GH-1959.


Release 5.1.5
-------------

 * Updated Boost to version 1.64.0, which fixed a compilation issue on certain Gentoo based setups. Closes GH-1942.
 * Improved the error message shown when an app fails to start in time.
 * [Apache] Remove option to configure PassengerAppGroupName from .htaccess because, assuming AllowOverride Options is set, malicious users (having an account on the same server) can sometimes collide app group names of other users and capture their traffic.
 * Major internal refactoring of settings handling, to prepare for supporting settings changes without restart.


Release 5.1.4
-------------

 * Updated zlib version used in building precompiled binaries (used for e.g. gem installs) to 1.2.11 (was: 1.2.8).
 * Updated openssl version used in building precompiled binaries (used for e.g. gem installs) to 1.0.2k (was: 1.0.2j).
 * Updated curl version used in building precompiled binaries (used for e.g. gem installs) to 7.54.0 (was: 7.51.0).
 * Added support for rbenv when building precompiled binaries (passenger_binary_build_automation submodule).
 * Fixes issue when building precompiled binaries (used for e.g. gem installs) found in release 5.1.3.
 * Added Ruby 2.4.1 precompiled native extension.


Release 5.1.3
-------------

 * [Standalone] Fixes `install-standalone-runtime` command after regression in 5.1.2.
 * Removes unnecessary logging of "No Error" from macOS Security Update Checker.
 * Adds support for compiling against the built-in Apache installation supplied with macOS 10.12 Sierra. Previous versions of Passenger failed because macOS Sierra's Apache installation is incomplete and does not supply the apr-config tool. We now work around this by using hardcoded default values for macOS.
 * Don't output colorized text during dependency check when output isn't a TTY, unless forced. Closes GH-1902.
 * [Nginx] The preferred Nginx version is now 1.10.3 (previously 1.10.2).
 * Adds Ubuntu 17.04 "Zesty" packages.
 * [Enterprise] Fixes `send-cloud-usage` command when Passenger is installed from gem.
 * [Enterprise] Improves robustness of machine properties reporting for pay-as-you-go cloud-license holders.
 * [Enterprise] Adds support for reporting available RAM, and CONTAINER_HOST_IDENTIFIER envvar, to support RAM-based pricing model.
 * Added additional debug level logging for troubleshooting issues with bash scripts. Closes GH-1928.
 * Revert private keychain use in the Security Update Checker when run as root on macOS, in order to avoid changing the default System Keychain. Closes GH-1922. Remove Cert and Key from keychain separately, to avoid errors when clearing the client certificate.
 * Fix missing openssl check in `passenger-install-apache2-module` dependency checker. Closes GH-1934.


Release 5.1.2
-------------

 * Improve curl check for passenger-install- scripts to catch (very old) curl versions that won't compile against 5.1+.
 * Fixes remaining false positives (logging) from the new Meteor cluster warning system. Closes GH-1905.
 * Create a private keychain on macOS when the system keychain is defaulted to, this avoids a permissions issue with the system keychain when performing the Security Update Check. This is necessary because the system keychain is the default keychain of daemon users and root on macOS.
 * Improve `passenger-memory-stats` to include JRuby processes that fail to rename as expected. Closes GH-1878.
 * [Standalone] Don't download or compile Nginx when using the builtin engine. Closes GH-1910.
 * [Standalone] Fixes `--nginx-tarball` option of `passenger start` and `passenger-config install-standalone-runtime` (wasn't working). Also verifies that `--nginx-version` is explicitly specified as it should be.


Release 5.1.1
-------------

 * The precompiled version of the PassengerAgent binary (used for e.g. gem installs) now configures (statically linked) libcurl with system keystore, so that the new security update check can successfully validate certs.
 * Fixes some false positives (logging) from the new Node and Meteor cluster warning system. Logging is less repetitive and has extra debug info. Closes GH-1905.
 * Updates the upload-progress module in the Nginx Debian package. The module version that we linked against in 5.1.0 was 0.9.2, but due to a bug in that version the module didn't work.
 * The security update check now reports whether libcurl + SSL backend are statically linked to Passenger, in which case the check also needs to warn about relevant OpenSSL vulnerabilities in the linked library.
 * Increases the allowed line lengths emitted by apps at startup.
 * Adds support for the unary 'not' operator in the Union Station filter language.
 * [Enterprise] Add missing flying-passenger integration mode to security update check. 
 * Fixes support for Rails 5.0.1 Action Cable. Specifically, we now support the `options` argument in the `write_nonblock` method in hijacked Rack IO sockets.
 * [Apache] Introduces a small delay to prevent running the Security Update Checker twice at startup.


Release 5.1.0
--------------

 * Upgrades union_station_hooks_core to version 2.1.2.
 * [Enterprise] When running a Rails app in multithreaded mode, Passenger Enterprise automatically tags Rails logs with the current thread number. This makes it possible to distinguish logs generated by different threads.
 * Fixes permissions issue on Linux when setting OOM score after lowering privileges. Closes GH-1858.
 * [Standalone] Allows raw json envvars in Passengerfile.json. Closes GH-1837.
 * [Standalone] Make the `max_requests` option available on the command line as well. 
 * Fixes unaligned memory access in base64 decoder on platforms that have strict aliasing requirements (non x86/x86_64). Closes GH-1646.
 * Introduces daily Passenger security update check to warn (error log) if there are newer Passenger versions with important security fixes (describing what was discovered, what is affected, which version has the fix).
 * Fixes compilation on Linux when a non-glibc C library is in use. Closes GH-1870.
 * `passenger-install-nginx-module` and the standalone compiler now add the http v2, realip and addition module flags for Nginx (just like the APT/RPM/autobuilder already had). Closes GH-1788. 
 * [Apache] Fixes PassengerShowVersionInHeader option. Thanks to Sebastian Welther for contributing this.
 * Passenger now reports when you try to use Node.js or Meteor clustering, and tries to continue with just a nonfunctional shim in place, so that if your code uses the clustering APIs your app may still work.
 * Updates libev config.sub and config.guess to support newer platforms such as the IBM power 8.
 * Fixes an issue where passenger-config couldn't restart an app if the TMPDIR variable was set to /tmp
 * `passenger-install-apache-module` now suggests the correct apache package on Ubuntu Xenial. Closes GH-1884.
 * [Standalone] The TempDirToucher will now spend most of its time with reduced privileges, except when it's actively touching files. This allows it to be killed when Passenger is quit in most circumstances. Closes GH-1678.
 * Fixes a file overwrite vulnerability (CVE-2016-10345) caused by a predictable temporary file being written by `passenger-install-nginx-module`. Thanks to Jeremy Evans for reporting this.
 * [Standalone] Fixes starting Passenger as a non-extant user. Closes GH-1849.
 * Improved look of the error pages for failing to spawn an application (development & production mode), and Error ID is now also shown in production mode.
 * [Standalone] Enable ipv6 support by default in builtin nginx. Closes GH-1873.
 * [Nginx] Updates to APT package builder (Debian & Ubuntu) with fix for www-data to root privilege escalation via log file handling (CVE-2016-1247/USN-3114-1).
 * [Nginx] Updates to RPM package builder (CentOS & RHEL) with fix for 1.10.x system nginx package overriding the nginx from the Passenger repo. Closes GH-1895.
 * [Nginx] The preferred Nginx version is now 1.10.2 (previously 1.10.1).
 * RPM pkg builder fix for breaking SELinux change in RHEL 7.3.
 * RPM pkg builder fix for RHEL6/CentOS6 incompatibility and replacement in Passenger.
 * Adds Ubuntu 16.10 "Yakkety" packages.


Release 5.0.30
--------------

 * Changes mbuf block size from 512 to 4096 bytes to better fit modern requests and significantly speed up disk buffering.
 * [Nginx] Fixes PCRE checksum after the preferred version update in 5.0.29 (contributed by: clemensg).
 * [Apache] Fixes buffer limit crash on large file upload (when core disk buffer can't keep up with client for some time), and limits per-client buffer memory usage to 130 KB. Closes GH-1620.
 * Fixes potential hang when an UnseekableSocket gets serialized to json. Closes GH-1838.


Release 5.0.29
--------------

 * Fixes the FreeBSD build breaking due to the `-ldl` flag introduced by the LVE integration patch (5.0.28). Closes GH-1805.
 * Fixes per-application interpreter override (ruby, node, python) being ignored in mass deployment mode. Closes GH-1818.
 * Fixes incomplete refactor from 5.0.27 that could, under specific conditions, lead to a Passenger crash. Closes GH-1794.
 * [Apache] Remove unused code that caused a crash in configurations with thousands of VirtualHost entries. Closes GH-1676.
 * [Nginx] Fixes use of invalid logfile name (memory already released) in backup log redirection code. Possibly related to GH-1774.
 * [Nginx] The preferred Nginx version is now 1.10.1 (previously 1.10.0).
 * [Nginx] The preferred PCRE version is now 8.39 (previously 8.34).
 * [Standalone] Passenger Standalone now supports /dev/stdout and /dev/stderr as log file path (via `--log-file` or Passengerfile.json). This is especially useful in Docker containers. In previous versions logging to those paths did not work, resulting in nothing getting logged at all.
 * Adds Ubuntu 16.04 "Xenial" packages, deprecates Ubuntu 15.10 “Wily” packages (in accordance with LTS support policy).


Release 5.0.28
--------------

 * Finalizes the fix (5.0.26) for the `rails server` command integration to prevent "missing on_event" errors. Closes GH-1768.
 * Fixes missing -fPIC in Nginx dynamic module compilation (5.0.26) on Linux (rewrite of a patch by Andrei Belov). Closes GH-1793.
 * Fixes memory leak that could occur whenever more than 1024 concurrent requests are handled (more likely since the higher concurrency support options from 5.0.24). Closes GH-1797.
 * Integrates with CloudLinux LVE and CageFS (security checks and a new option PassengerLveMinUid). Thanks to Oleksiy Shchukin from CloudLinux Inc. for contributing this.
 * Fixes the Nginx build when the PCRE library is not available (such as when compiling with `--without-http_rewrite_module`). Closes GH-1796.
 * Extends `passenger-memory-stats` filter to show the instance dir toucher too (as well as the core in valgrind debug runs).
 * Changes the default for friendly error pages to "off" unless the environment is set to "development", rather than "on" unless "staging" or "production". Closes GH-1782.
 * [Nginx] The preferred Nginx version is now 1.10.0 (previously 1.8.1).


Release 5.0.27
--------------

 * Fixes encoding issue for Ruby apps that resulted in a 0-byte response body. This occurred when the Ruby native support lib was not used and the app outputted an encoding that doesn't mix with UTF-8 (like UTF-16). Closes GH-1763.
 * Fixes Passenger Core and application processes staying on the Watchdogs OOM score (unkillable) when user switching is set to off. Closes GH-1631.
 * Supports Debian GNU/kFreeBSD build. Based on contribution by stevenc99.
 * Switches a number of places in the Passenger Core over to using the monotonic clock instead of the wallclock for robustness against clock time-stepping.
 * Slightly improves out-of-memory detection in some subroutines.
 * Fixes incomplete libuv upgrade: some build files were not autoregenerated during the upgrade from 1.5.0 to 1.8.0 in the previous release.
 * Warnings about 502 responses that are caused by applications aborting their output while the client is no longer connected (e.g. due to half-close event, reported since 5.0.26) are now reduced to debug level.
 * Fixes automatic compilation of Ruby's native_support library in case Passenger was installed through Debian or RPM packages. Closes GH-1778.
 * Fixes memory leak when buffering large request/response bodies to disk (which happens as soon as the 100 KB memory buffer is full).
 * Fixes crash if an application spawn fails and a non-UTF8 character appears in the spawn output. Closes GH-1601.
 * Updates the `rails server` command integration (from 5.0.25) to prevent "missing on_event" errors. Closes GH-1768. Update: not all required code made it to the release, the final fix is delivered in 5.0.28.
 * [Union Station] Fixes a crash that occurs if all of the following conditions are met: 1) Union Station support is enabled, 2) the client sent at least one header containing the empty string, 3) the application responds with a 4xx or 5xx status. Closes GH-1776.


Release 5.0.26
--------------

 * `passenger-status --show=server` now reports the speed at which new requests are accepted.
 * `passenger-status --show=server` now reports `last_data_send_time` and `last_data_receive_time` which can be used to troubleshoot long-running requests (for example, to see if a websocket heartbeat is stuck).
 * Passenger now reports TCP half-closing events to Node.js and Meteor applications, which allows them to detect request body and WebSocket closes without having to send data to the client.
 * Fixes outputting Content-Length and Transfer-Encoding headers on HEAD requests for Ruby apps. These headers were omitted in previous versions on HEAD requests.
 * Bumps the default socket backlog size from 1024 to 2048.
 * Upgrades libuv to version 1.8.0.
 * When using our RPM packages, system SELinux policy upgrades no longer break the Passenger SELinux policy. Closes GH-1663.
 * [Apache] Fixes compilation against Apache installations which include `-pie` in CFLAGS. Closes GH-1756.
 * [Nginx, Standalone] Bumps default Nginx worker_connections from 1024 to 4096 (effectively 2048 because of internal reverse proxy)
 * [Nginx, Standalone] Introduces the option `core_file_descriptor_ulimit` and `app_file_descriptor_ulimit`, for setting the file descriptor ulimits of the Passenger core and the application, respectively.
 * [Nginx] Passenger can now be [compiled as an Nginx dynamic module](https://www.phusionpassenger.com/library/install/nginx/install_as_nginx_module.html#dynamic-module). Thanks to Ruslan Ermilov from NGINX Inc for contributing this.
 * [Standalone] Prints a warning when an unsupported configuration option in Passengerfile.json is set.
 * [Standalone] Fixes "address already in use" errors when using the builtin engine.
 * [Enterprise] The rolling restart feature now waits until the old process is completely gone (drained its request queue, process exited) before proceeding with rolling restarting the next process. This results in friendlier resource usage during rolling restart.
 * [Union Station] Fixes custom logging time arguments getting overwritten by current time for Ruby apps (so some sub-blocks like "framework request processing" appeared shorter than they were). This could happen since the switch to monotonic clock in 5.0.22.


Release 5.0.25
--------------

 * Integrates into the `rails server` command. Please learn more at [the Passenger + Rails integration documentation](https://www.phusionpassenger.com/library/dev/ruby/rails_integration.html).
 * Adds explicit support for Action Cable. Please learn more at the [Passenger Library](https://www.phusionpassenger.com/library/dev/ruby/rails_integration.html#action_cable).
 * Removes packages for Ubuntu 15.04 Vivid and Debian 6. Ubuntu 15.04 and Debian 6 are still supported, we just don't supply packages for them anymore. If you are an Ubuntu 15.04 or Debian 6 user and you want to use Passenger >= 5.0.25, then please upgrade your distribution, or install Passenger from RubyGems/tarball.
 * Fixes a potential crash due to memory corruption in code for `passenger-config reopen-logs`.
 * Fixes a potential crash in the large (inbound/outbound) file buffering code.
 * Fixes a crash that occurs when using Nginx + HTTPS + Sub-requests. Closes GH-1724.
 * Fixes a crash that occurs when using Nginx + syslog and a logfile for Passenger. Also fixes edge cases where the Nginx logpath would override the Passenger logpath. Closes GH-1514 (again).
 * [Union Station] Fixes a potential crash due to a wrong limit on snprintf (introduced in 5.0.24 by GH-1633). Closes GH-1744.
 * [Union Station] Fixes Union Station Node.js request introspection to allow for application.use method chaining. Closes GH-1745.
 * [Union Station] Fixes information about sinks sometimes missing from `passenger-status --show=union_station`.
 * [Union Station] When one or more Union Station gateways are suffering from technical difficulties, the Union Station support code now tries more quickly to reestablish the connection.
 * [Standalone] Don't reject the value 0 (meaning no limit) for `--max-request-queue-size`. Closes GH-1743.
 * [Standalone] Makes the `--address` option work more reliably if the passed hostname may resolve to multiple addresses. For example, if you pass `--address localhost` then previous versions could fail because Passenger thinks it's an IPv6 address (::1) while Nginx thinks it's an IPv4 address (127.0.0.1). Hostname resolution is now done in a consistent manner.
 * [Standalone] Adds the `--unlimited-concurrency-path` configuration option.
 * [Standalone] Adds IPv6 support to the builtin engine.


Release 5.0.24
--------------

 * Fixes a crash when the new `force_max_concurrent_requests_per_process` option (5.0.22) was used for non-Node.js apps (e.g. Ruby). Closes GH-1720.
 * Fixes Solaris compilation. This was a regression due to the patch for GH-1643 in 5.0.22. Closes GH-1694, GH-1701.
 * Logs for [Union Station](https://www.unionstationapp.com) provide more information about request queueing. Closes GH-1633.
 * Also log HTTP headers to Union Station for HTTP 4xx responses (extends the header logging for HTTP 5xx that was added in 5.0.22)
 * Fixes cases where compilation failure of (optional) native utils was not reported.
 * On Ruby, no longer traps SIGEXIT. This fixes erroneously setting `$ERROR_INFO` in `at_exit` callbacks. Closes GH-1730.
 * Fixes a wrong loop exit condition that could cause a deadlock with 100% CPU usage by Passenger core. Closes GH-1709, GH-1732.
 * Adds `socket_backlog` option to configure the Passenger Core socket backlog. For use with e.g. "Resource temporarily unavailable while connecting to upstream" errors. Closes GH-1726.
 * [Nginx] The preferred Nginx version is now 1.8.1 (previously 1.8.0).
 * [Standalone] Fixes the default value of the `load_shell_envvars` option. It's supposed to be disabled by default, but due to a typo it was enabled by default.


Release 5.0.23
--------------

 * Fixes the request acceptor error handling timeout. When an error occurs while Passenger is accepting a request (for example, when Passenger has run out of file descriptors), Passenger is supposed to wait for 3 seconds before trying again. Because of a typo, Passenger actually waited 3 milliseconds.
 * [Enterprise] Fixed a regression in the Passenger Standalone Nginx config template that breaks the Mass Deployment feature.
 * The mime type for serving static XHTML files is updated. We no longer use the mobile profile, so it is recognized by desktop browsers. Closes GH-1695.
 * Improves error messages about Ruby native support to indicate the optional nature. Passenger is able to operate even without the native support extension, but that wasn't clear enough to some users, causing them to think of the old messages as errors.
 * [Standalone, Nginx] When using the new `abort_websockets_on_process_shutdown` configuration option, Passenger waited for the app to close without signaling it that shutdown was in progress. Node.js apps now get a SIGINT. Closes GH-1702.
 * With friendly error pages off Passenger would still show a trace (referencing only Passenger code) for unusual spawn errors. This has been changed to a generic error message. Closes GH-1704.


Release 5.0.22
--------------

 * Fixes a header collision vulnerability (CVE-2015-7519, medium severity). Note that this fix involves filtering request headers containing underscores. Please see our blog for detailed vulnerability description and advisory. Thanks to the SUSE security team for reporting this issue.
 * [Apache] Fixes compatibility with Apache 2.4.17's mod_autoindex. Fix contributed by Eric Covener. Closes GH-1642.
 * [Standalone] Passenger Standalone now [accepts configuration options from environment variables](https://www.phusionpassenger.com/library/config/standalone/intro.html). This makes using Passenger Standalone significantly easier on Heroku or on systems that follow the 12-factor principle. Closes GH-1661.
 * [Standalone] The Nginx configuration template has been cleaned up. It is now significantly easier to edit the Nginx configuration template without breaking compatibility with future versions.
 * [Standalone] The `passenger start` command now performs a sanity check on the internally generated Nginx configuration file and advises you accordingly when there is a problem.
 * [Standalone] The `passenger status` and `passenger stop` commands now respect Passengerfile.json. Closes GH-1593.
 * [Standalone] Passenger Standalone on Solaris now properly tails the application log file.
 * [Standalone] Fixes a problem with Passenger Standalone's builtin engine exiting at startup when run on Solaris.
 * [Standalone] `passenger start` now accepts the `--envvar` command line option for passing environment variables to the application.
 * [Standalone] `passenger start` now accepts the `--memory-limit` configuration option.
 * [Standalone] `passenger start` now accepts the `--max-request-queue-size` configuration option.
 * [Standalone] `passenger start` now accepts the `--debug-nginx-config` configuration option. This option allows you to view the Nginx configuration file that Passenger Standalone generates internally.
 * [Standalone, Nginx] Introduces a new configuration option: `abort_websockets_on_process_shutdown`. By default, when Passenger shuts down or restarts an application process, it will abort associated Websocket connections. This option allows you to disable that behavior. Closes GH-1686.
 * Introduces a new configuration option: `force_max_concurrent_requests_per_process`. This option is mostly useful for making dynamic process scaling work in Node.js and Meteor apps.
 * Various administration tools, such as `passenger-status`, no longer raise an flock EBADF error on Solaris. Closes GH-1643.
 * The `passenger-config reopen-logs` command, when used in combination with Passenger Standalone and the Nginx engine, now also instructs Nginx to reopen its log files. Closes GH-1674.
 * Fixes Passenger erroneously adding a `Content-Length` or `Transfer-Encoding` header to Ruby HTTP 204 No Content responses. Closes GH-1595.
 * Fixes Union Station logging of Rack response body actions.
 * The `passenger-config restart-app` command, when given `--ignore-app-not-running`, now properly exits with a zero status when one or more applications are running, but none of them belonging to the invoking user. Closes GH-1655.
 * The `passenger-config validate-install` command no longer prints false warnings about duplicate Passenger installs on systems that use RBenv. Closes GH-1627.
 * Fixes race conditions in the automatic building of the Ruby native support extension. Closes GH-1570.
 * [Enterprise] Fixes compatibility with byebug 7.0. Closes GH-1662.
 * Support Union Station logging for Node.js applications, with Express/MongoDB automatically supported. 
 * The Ruby Union Station hooks no longer abort with a fatal error when the application does not call the Union Station initializer method during startup. The error is now only logged.
 * In case of an error response (HTTP 5xx), Union Station logging will also contain request headers.
 * The Union Station hooks are now more resilient against environment variable problems.


Release 5.0.21
--------------

 * Properly handles Ruby applications that output the `Content-Length` and `Transfer-Encoding` headers in non-standard casing, e.g. `Content-length`. Closes GH-1517.
 * Fixes Ruby application loading incompatibilities caused by the use of absolute paths. Closes GH-1596.
 * Fixes OpenSSL detection problems on OS X 10.11 El Capitan. OS X 10.11 no longer includes OpenSSL headers, so Passenger will suggest and use OpenSSL from Homebrew. Closes GH-1630.
 * Introduces the [secure HTTP headers](https://www.phusionpassenger.com/library/indepth/meteor/secure_http_headers.html) feature for Node.js and Meteor apps. This mechanism allows Passenger to send per-request information to the application, while guaranteeing that this information is not spoofed by the client.
 * Per-request Apache environment variables are now passed to Node.js and Meteor apps through the [`!~Passenger-Envvars`](https://www.phusionpassenger.com/library/indepth/nodejs/apache_per_request_envvars.html) secure header.
 * Fixes some unintentional caching of request-specific environment variables. Closes GH-1479.
 * For Node.js applications, Passenger now calls `process.emit('message', 'shutdown')` whenever Passenger shuts down an application process. This is the same hook as used by PM2, allowing applications which use the PM2 graceful shutdown mechanism to be run on Passenger without changes.
 * [Enterprise] Fixes a bug in passenger-irb where printing strings larger than 64 KB would cause it to crash.
 * [Enterprise] Fixes the `passenger-config restart-app` command so that it performs a non-rolling-restart unless `--rolling-restart` is given as command line option, as per the documentation. Previously, `passenger-config restart-app` without `--rolling-restart` would perform a rolling restart if rolling restarts are configured in the configuration file, but this contradicted documented behavior. Closes GH-1634.


Release 5.0.20
--------------

 * Fixes memory management bugs in Union Station support.
 * Improves the error handling in Union Station support.
 * `passenger-config validate-install` now properly handles CR characters in Apache configuration files.


Release 5.0.19
--------------

 * Fixes an encoding crash in `passenger-memory-stats` on OS X in case one or more processes are running on the system with names containing UTF-8 characters. Closes GH-1603.
 * [Ruby] Fixes handling of HTTP 205 responses, which would cause client connections to freeze.
 * Improves Union Station data collection: more Rack I/O events are now logged. The time taken to write out and to close the Rack response body are now logged.
 * Improves Union Station data sending: errors are now logged more clearly, and DNS errors are now handled more robustly.
 * Improves Union Station troubleshooting: errors can now be diagnosed by running `passenger-status --show=union_station`.
 * Refactors the Union Station Ruby hook code. They have been extracted to external gems. However, they are still bundled with Passenger for ease of use.


Release 5.0.18
--------------

 * Fixes more memory corruption issues in the palloc subsystem.
 * Fixes memory corruption issues in the Passenger core that may occur if the application sets many response headers. The issue was caused by an off-by-one bug.


Release 5.0.17
--------------

 * Adds packages for Ubuntu 15.10 "Wily", even though Ubuntu 15.10 hasn't been released yet.
 * Fixes some memory corruption issues in the palloc subsystem. Closes GH-1587.
 * Fixes the Node.js `PhusionPassenger.on('exit')` event. This event worked if you restart the app or detach an application process, but not if you stop Passenger.
 * Fixes support for `passenger_pre_start` URLs that contain very long authentication strings. This was caused by the fact that our Base64 encoder generated unexpected newlines.
 * [Standalone] Improves application prestarting. Application prestarting is now available in combination with the 'builtin' engine, and now works when SSL is used.


Release 5.0.16
--------------

 * Allows independent configuration of Union Station gateway address, port and certificate. Closes GH-1543.
 * Supports seek() such that body.rewind works when using Rack middleware that uses Zlib::GzipReader (e.g. for compressed requests). Closes GH-1553.
 * [Apache] Improves detection of Apache configuration file problems. Closes GH-1577.
 * [Enterprise] Fixes installation of the Passenger Enterprise Apache module on Debian Testing.
 * Fixes logging of HTTP response code for Union Station. This regression was introduced by Passenger 5. Closes GH-1581. 
 * Adds a new subcommand `passenger-config about support-binaries-dir`.
 * Fixes a regression in the Node.js loader with regard to custom startup files. This bug was introduced in 5.0.14. Closes GH-1557 (again).
 * Fixes a crash when a Ruby application is accessed through a sub-URI and a root virtual host at the same time.


Release 5.0.15
--------------

 * Support SHA256 digests for the Rails asset pipeline, as used by Sprockets 3.x.
 * Support for JRuby 9.0.0.0. Closes GH-1562.
 * Fixes some bugs in Union Station support, which causes some data (such as controller information and exceptions) to not be logged.
 * The old Users Guides have been deprecated in favor of the [Passenger Library](https://www.phusionpassenger.com/library/). The Users Guides now redirect to appropriate sections in the Passenger Library.


Release 5.0.14
--------------

 * [Standalone] Relative path handling has been improved. In previous versions, relative paths were not handled in a consistent manner. Relative paths are now handled consistently according to the following rules:

   - If a relative path is given via a command line option, then it is relative to the current working directory.
   - If a relative path is given via Passengerfile.json, then it is relative to Passengerfile.json.

   Closes GH-1557.
 * [Standalone] The `--disable-turbocaching` now works with the Nginx engine.


Release 5.0.13
--------------

 * The `passenger-config restart-app` command now supports the option `--ignore-passenger-not-running`. If this option is given, the command will exit normally instead of exiting with an error, if Passenger is not running. This option is useful in deployments involving Passenger Standalone. In an initial deployment, Passenger Standalone may not yet be running. Passing this option allows you to ignore that issue.
 * SELinux policy issues in the RPMs have been fixed.
 * [Apache] `passenger-config reopen-logs` didn't work on Apache unless you explicitly set `PassengerLogFile`. This has now been fixed.
 * [Standalone] Due to some internal refactorings, the Passenger Standalone Nginx configuration template has changed. If you used a custom Nginx configuration template, please merge our latest changes into it.


Release 5.0.12
--------------

 * [Enterprise] Fixed passenger-irb. It was broken in 5.0.10 because of the change that made using admin commands without sudo possible.


Release 5.0.11
--------------

 * In 5.0.10, admin tools such as `passenger-status` and `passenger-config restart-app` display an authorization error if they are run without sudo, while at the same time Passenger isn't serving any applications. Since this is confusing, they have now been modified to display a more appropriate error message.
 * Fixes a bug in the RPMs that prevent admin tools such as `passenger-status` and `passenger-config restart-app` from working when they are invoked without root privileges.
 * Fixes a bug on OS X that prevent admin tools such as `passenger-status` and `passenger-config restart-app` from detecting Passenger instance directories when they are invoked without root privileges. Closes GH-1535.
 * Fixes a bug that causes Passenger not to work if the HOME environment variable is not set.
 * Fixes compatibility with non-Rails Ruby apps that require the actionview gem. Closes GH-1547.
 * Fixes some non-fatal "permission denied" error that may occasionally occur if user switching is turned off. Closes GH-1541.
 * Relative values for the `pid_file` and `log_file` options in Passengerfile.json are now supported.
 * If Passengerfile.json contains a syntax error, Passenger Standalone now correctly prints an error message instead of crashing.
 * Sending a SIGABRT signal to a Ruby process now properly makes it terminate.
 * The `passenger-config restart-app` command now accepts `.` as parameter, which it will interpreter as "restart the app in the current working directory". Closes GH-1386.
 * [Apache] Setting `PassengerLogLevel` no longer redirects Apache's own stderr to that log file. Closes GH-1373.
 * [Standalone] Passenger Standalone's Nginx engine now includes the RealIP module. Closes GH-1389.
 * [Standalone] The `--max-preloader-idle-time` option has been added.


Release 5.0.10
--------------

 * It is now possible to run `passenger-status`, `passenger-config restart-app` and other admin commands without using sudo. When run without sudo, these admin commands will allow you to operate on apps and processes that are owned by the user that invoked the admin command. Closes GH-1392.
 * Fixes a crash introduces in 5.0.9 due to not properly initializing a variable. Closes GH-1530.
 * The `passenger-config reopen-logs` command now works by instructing the Watchdog process to reopen the log file, while instructing the other Passenger processes to re-inherit the log file from the Watchdog instead of trying to reopen the log file on their own. This makes log file reopening more robust. Closes GH-1452.
 * `passenger-config restart-app` no longer leaves the terminal in a state with black background. Closes GH-1526.
 * `passenger-config admin-command` has been renamed to `passenger-config api-call` in order to avoid confusion with any potential admin interfaces that we will introduce in the future.
 * If Union Station support is enabled, process and system metrics weren't being sent correctly to Union Station. This has been fixed.
 * [Enterprise] Fixes the fact that the Passenger Enterprise RPM didn't correctly set SELinux permissions on its own files.
 * [Apache] passenger-install-apache2-module no longer aborts with an error if the Apache configuration file contains errors. Closes GH-1525.
 * [Apache] Fixes a typo that would cause passenger-install-apache2-module to crash on Red Hat and CentOS systems on which the SELinux command line tools are not installed. Closes GH-1527.


Release 5.0.9
-------------

 * The casing of original headers as generated by the application are now preserved, instead of being downcased. This fixes compatibility issues with broken HTTP clients. Closes GH-1436.
 * Internal refactoring: we've replaced libeio with libuv. This makes some of our code simpler. Closes GH-1428.
 * When the passenger-status tool tries to cleanup a stale instance directory, it will no longer abort with an error when it fails to do that. It will now merely print a warning. Fixes [StackOverflow question 30354732](http://stackoverflow.com/questions/30354732/cap-aborted-capistrano-aborts-rails-deploy-while-attempting-to-chown-tmp-p/30357100#30357100).
 * Fixes compilation problems on Solaris.
 * The Ruby handler has been made more robust. Previously, it was possible for applications to corrupt connections by returning incorrect Rack responses. This may cause connections to get stuck. The Rack handler has been hardened to ensure that connections will never get corrupted or stuck. Closes GH-1512.
 * The Ruby handler now closes the Rack response body even when the socket connection is hijacked by the application. The Rack specification is unclear about what to do in this case, and different Ruby app servers do different things. We have found that by closing the body object anyway, we maximize compatibility with existing Rack middlewares and apps, such as Rack::Lock. Background information about this issue can be found at https://github.com/ngauthier/tubesock/issues/10#issuecomment-72539461.
 * Fixes a crash that could occur if some HTTP request headers are present, but have the empty value. Closes GH-1524.
 * Fixes a permission problem that prevents the web server from communicating with Passenger when user switching is off. Closes GH-1520.
 * Fixes a few small one-time memory leaks in the Passenger agent. This wraps up the workitems discovered in valgrind runs on earlier versions.
 * Fixes use of uninitialized metrics. This could happen for a brief moment after spawning.
 * [Apache] If you pass the `--apxs2-path` parameter to `passenger-install-apache2-module`, and the apxs2 path that you specified is not in PATH, then the installer would think that Apache installation is broken. This has been fixed.
 * [Apache] A `Connection: close` header that was used for internal communication between Passenger processes was being leaked to the client, which breaks HTTP keep-alive connections. This has been fixed. Closes GH-1516.
 * [Nginx] The preferred Nginx version is now 1.8.0. It was previously 1.6.3.
 * [Nginx] Passenger now passes to the application the raw URI as sent by the client, as long as Nginx didn't modify the URI (e.g. as part of rewrite rules). This means that escaped slashes (%2F) in the URI now work correctly and out-of-the-box as long as there are no applicable rewrite rules.
 * [Nginx] Fixes that crash that would occur if Nginx is configured to log to syslog. And to prevent log messages from disappearing into a black hole, Passenger will now ask you to set `passenger_log_file` if Nginx is configured to log to syslog. Closes GH-1514.
 * [Standalone] Prevents an existing instance from being shut down if starting a new instance fails.


Release 5.0.8
-------------

 * We now supply Debian 8 and Ubuntu 15.04 packages. Closes GH-1494 and GH-1400.
 * We now supply Red Hat 6, Red Hat 7, CentOS 6 and CentOS 7 packages.
 * We no longer supply Ubuntu 10.04 packages because Ubuntu 10.04 is no longer supported by Canonical.
 * Fixes a Passenger crash (SIGSEGV) that occurs occasionally when out-of-band garbage collection is enabled. Closes GH-1469.
 * Fixes a Passenger crash (SIGSEGV) that occurs occasionally with redirects to relative URLs. Closes GH-1513.
 * Fixes cases when Passenger shuts down more processes than is allowed by the `min_instances` limit. Closes GH-1500.
 * Fixes "Bad Gateway" errors that would occur when an application sets the X-Sendfile or X-Accel-Redirect header, together with a non-empty response body. Closes GH-1498.
 * Fixes the fact that Passenger agent processes don't lower their privilege when user switching is turned off.
 * Fixes autodetection of Apache on Gentoo. Closes GH-1510.
 * Fixes compilation problems on Solaris. Closes GH-1508.
 * [Standalone] Adds the `--pool-idle-time` command line parameter.
 * [Standalone] Adds the `--auto` command line parameter for running non-interactively. This supresses prompts. Closes GH-1511.


Release 5.0.7
-------------

 * Supports changed way of specifying settings for (non-bundled) Meteor apps. Closes GH-1403.
 * Fixes an integer-to-string conversion bug in the code responsible for buffering chunked request bodies. This bug could cause the PassengerAgent to crash due to an exception. Thanks to Marcus Rückert of SUSE for reporting this.
 * Request-specific environment variables are no longer cached. This fixes a number of issues, such as Shibboleth not working properly and conflicts between HTTPS and non-HTTPS virtual hosts. Closes GH-1472.
 * Fixes a memory corruption bug that would be triggered when using `passenger_base_uri`. The memory corruption bug resided in the code for resolving symlinks. Closes GH-1388.
 * Re-introduced signal catchers during shutdown, to allow clean shutdown in Foreman. Closes GH-1454.
 * `passenger-status --show=xml` no longer outputs the non-XML header by default. This fixes a regression as reported in a comment in GH-1136.
 * Passenger now prefers to load Rack and Bundler from RubyGems instead of from `vendor_ruby`. This solves some issues with Rack and Bundler on Debian systems. Closes GH-1480 and GH-1478.
 * The turbocache no longer caches responses that contain the `X-Sendfile` or the `X-Accel-Redirect` header.
 * The preferred Nginx version has been upgraded to 1.6.3.
 * The logging agent no longer aborts with an error if one of the Passenger root directory's parent directories is not world-executable. Closes GH-1487.
 * [Standalone] It is now possible to configure the Ruby, Node.js and Python executable to use in Passenger Standalone through the command line options --ruby, --nodejs and --python. Closes GH-1442.
 * [Standalone] Running `passenger start --engine=builtin --daemonize` would fail with a timeout error. This has been fixed.
 * [Standalone] Running `passenger start --nginx-version=XXX` would crash. This has been fixed. Closes GH-1490.
 * [Apache] Fixed some issues with X-Sendfile. Closes GH-1376.
 * [Apache] If the installer fails to autodetect Apache while the installer is running as a normal user, it will now ask you to give it root privileges. Closes GH-1289.
 * [Apache] The installer now validates your Apache configuration file to check for common problems. The validator can also be accessed separately by running `passenger-config validate-install --validate-apache2`.
 * [Nginx] Introduces the `passenger_read_timeout` option for rare cases when server needs more than the default 10 minute timeout. Contributed by pkmiec. Closes [GH-PR-34](https://github.com/phusion/passenger/pull/34).
 * [Nginx] The Nginx module now looks for index.html if the path ends in / so that it works intuitively, without needing to use try_files.
 * Fixes wrong memory address display in crash dumps. Thanks to thoughtpolice for pointing it out.
 * Fixes an ugly backtrace that would be shown if an invalid request is made to an application process using the private HTTP interface. Contributed by jbergler. Closes GH-1311.
 * Various documentation improvements. Closes [GH-PR-1332](https://github.com/phusion/passenger/pull/1332), [GH-PR-1354](https://github.com/phusion/passenger/pull/1354), [GH-PR-1216](https://github.com/phusion/passenger/pull/1216), [GH-PR-1385](https://github.com/phusion/passenger/pull/1385), [GH-PR-1302](https://github.com/phusion/passenger/pull/1302).


Release 5.0.6
-------------

 * The turbocache no longer caches responses for which the Cache-Control header contains "no-cache". Please note that "no-cache" does not mean "do not cache this response". Instead, it means "any caching servers may only serve the cached response after validating it". Since the turbocache does not support validation, we've chosen to skip caching instead.

   Coincidentally, this change "fixes" problems with applications that erroneously use "no-cache" as a flag for "do not cache this response". What these applications should actually use is "no-store". We recommend the developers of such applications to change their caching headers in this manner, because even if Passenger doesn't unintentionally cache the response, any intermediate proxies that visitors are behind may still cache the response.
 * Fixes a number of memory leaks. Memory was leaked upon processing a request with multiple headers, upon processing a response with multiple headers, and upon processing a response with Set-Cookie headers. Every time such a request or response was processed, 512 bytes of memory was leaked due to improperly dereferencing relevant memory buffers. Closes GH-1455.
 * Fixes various bugs related to Union Station data collection.

   Union Station is our upcoming application analytics and performance monitoring SaaS platform. It is opt-in: no data is collected unless you turn the feature on.
 * Fixes a Union Station-related file descriptor leak. Closes GH-1439.
 * Fixes some bugs w.r.t. use of uninitialized memory.
 * More informative error message if a support binary is not found, including a resolution hint. Closes GH-1395.
 * [Apache] `SetEnv` variables are now passed as Rack/CGI/request variables. This was also the case in Passenger 4, but not in Passenger 5.0.0-5.0.5. We've restored the old behavior because the behavior in 5.0.0-5.0.5 breaks certain Apache modules such as Shibboleth. Closes GH-1446.
 * [Standalone] PID and log files now correctly created if user specifies relative path.


Release 5.0.5
-------------

 * Fixes various crashes due to use of uninitialized memory. One such crash is documented in GH-1431.
 * Fixes a connection stall in the Apache module. Closes GH-1425.
 * Fixes a potential read-past-buffer bug in string-to-integer conversion routines. Thanks to dcb314 for spotting this. Closes GH-1441.
 * Fixes a compilation problem on Solaris. This problem was caused by the fact that `tm_gmtoff` is not supported on that platform. Closes GH-1435.
 * There is now an API endpoint for force disconnecting a client: `passenger-config admin-command DELETE /server/<client name>.json`. Closes GH-1246.
 * Fixes some file descriptor leaks. These leaks were caused by the fact that keep-alive connections with application processes were not being closed properly. Closes GH-1439.
 * In order to more easily debug future file descriptor leaks, we've introduced the `PassengerFileDescriptorLogFile` (Apache) and `passenger_file_descriptor_log_file` (Nginx) config options. This allows Passenger to log all file descriptor open/close activity to a specific log file.
 * The `PassengerDebugLogFile` (Apache) and `passenger_debug_log_file` (Nginx) configuration options have been renamed to `PassengerLogFile` and `passenger_log_file`, respectively. The old name is support supported for backward compatibility reasons.
 * [Enterprise] Fixes a bug in Flying Passenger's `--instance-registry-dir` command line parameter. This command line parameter didn't do anything.
 * [Enterprise] The Flying Passenger daemon no longer supports the `--max-preloader-idle-time` config option. This is because the config option never worked. The correct way to set the max preloader idle time is through the Nginx config option, but this was wrongly documented, so the documentation has been fixed.


Release 5.0.4
-------------

 * Fixes a compilation problem introduced in 5.0.3.


Release 5.0.3
-------------

 * [Standalone] When using the builtin engine, `passenger start` may crash during startup due to an initialization race condition. This has been fixed.
 * [Enterprise] Fixes a bug in passenger-irb. Running passenger-irb without a PID parameter worked, but running it with a PID parameter didn't.
 * Fixes an integer overflow that resulted in a file descriptor leak and stalled client connections. Closes GH-1412.
 * Truncates Passenger source code paths in logs (to 3 chars) to reduce redundant info. Closes GH-1383.
 * Fixes invalid JSON output for non-finite double values (e.g. from the HTTP JSON API). Closes GH-1408.
 * All hooks now set the `PASSENGER_HOOK_NAME` environment variable. This variable is set to the name of the hook that is being called.
 * The Ruby handler no longer tries to call #force_encoding on response body strings, which fixes an incompatibility with apps/libraries that return frozen body strings. Closes GH-1414.
 * If the Ruby handler crashes while processing a Rack response body, it will now no longer stall the connection.
 * Fixes env.SERVER_PORT containing 80 instead of 443 when using https on default port. Closes GH-1421.
 * We now handle errors in the `poll()` system call better. This might fix some crashes during shutdown which manifest on FreeBSD.


Release 5.0.2
-------------

 * Fixes a connection freeze that could occur when processing large responses. This would manifest itself under the error message "This website is under heavy load" or "Request queue is full, returning an error". Closes GH-1404.
 * Debian and Ubuntu packages have been reintroduced.
 * When `passenger-config restart-app` is run interactively, if Passenger is not serving any applications, then the command now prints an error message instead of showing a menu with only a "Cancel" option.
 * Fixes a compilation problem on FreeBSD 10 (contributed by: clemensg). Closes GH-1401.
 * [Standalone] Fixes a crash that would occur if you use the `--ctl` parameter.
 * [Enterprise] The `--max-request-time` option has been added to Passenger Standalone.
 * [Enterprise] The `max_request_time_reached` hook has been introduced. This hook allows you to run diagnostics on a process that that took too long to respond to a request.


Release 5.0.1
-------------

 * The `passenger-config restart-app` command is now more user friendly. When run in a terminal, it will show an interactive menu, allowing you to select the app to restart. Closes GH-1387.
 * Fixed a crash bug in the handling of sticky session cookies.
 * Log failed program in error message, not its command line (contributed by: paisleyrob). Closes GH-1397.
 * [Nginx] Fixes cases in which Passenger overrides the Nginx handler function even when it shouldn't, for example when Passenger is disabled. Closes GH-1393.
 * [Enterprise] The `sticky_sessions` and `envvars` options in Passengerfile.json is now also supported in mass deployment mode.


Release 5.0.0 release candidate 2
---------------------------------

 * Fixes an installation problem with the Ruby gem due to incorrect Makefile generation. Closes GH-1382.
 * More helpful message when request queue is full. Closes GH-1375.


Release 5.0.0 release candidate 1
---------------------------------

 * Fixed Date headers not being formatted in the GMT timezone. Closes GH-1367.
 * Fixed Passengerfile.json/passenger-standalone.json not being properly loaded in Passenger Standalone.
 * Fixed support for sticky sessions.
 * Fixed an infinite loop if the ApplicationPool garbage collector fails due to an exception. Closes GH-1360.
 * Fixed Passenger Standalone exiting prematurely when the HelperAgent crashes. Exiting prematurely is not supposed to happen because the watchdog will restart the HelperAgent. Closes GH-1339.
 * Fixed a crash that occurs when using a non-standard startup file value. Closes GH-1378.
 * When dumping system metrics during error page generation, the `passenger-config` command is now invoked under the same Ruby interpreter as the app, instead of the one in PATH. Closes GH-1381.
 * When a Ruby process crashes due to an uncaught exception, this fact is now properly logged.
 * Specifying 0 for the `max_pool_size` config option no longer results in a crash. Closes GH-1334.
 * The timeouts when downloading Passenger Standalone binaries and source files are now customizable. Closes GH-1295.
 * The `envvars` option is now supported in Passengerfile.json, for passing environment variables to the application. Closes GH-1377.
 * Introduced `hook_queue_full_error` for request queue overflows. Closes GH-1358.
 * [Ruby] Fixed handling of "transfer-encoding chunked" response bodies which contain zero-sized chunks.
 * [Nginx] It is no longer necessary to re-specify `passenger_enabled` in `location` contexts. Closes GH-1338.
 * [Enterprise] Fixed a bug in mass deployment reloading.
 * [Enterprise] Fixed a bug in mass deployment daemonization.
 * [Enterprise] Fixed passenger-irb. Closes GH-1350.
 * [Enterprise] The mass deployment mode now supports the `app_type` and `startup_file` configuration options in Passengerfile.json/passenger-standalone.json. Closes GH-1366.


Release 5.0.0 beta 3
--------------------

 * The turbocache has received major updates and fixes based on excellent feedback Chris Heald and the community. First, several bugs w.r.t. the handling of caching headers have been fixed. Second, the turbocache has become slightly more conservative for security reasons. In previous versions, default cacheable responses (as defined by RFC 7234) were cached unless caching headers tell us not to. Now, default cacheable responses are only cached if caching headers explicitly tell us to. This change was introduced because there are many applications that set incorrect caching headers on private responses. This new behavior is currently not configurable, but there are plans to make it configurable in 5.0.0 release candidate 1.
 * Introduced a new configuration option, `passenger_response_buffer_high_watermark` (Nginx) and `PassengerResponseBufferHighWatermark` (Apache), for configuring the behavior of the response buffering system. Closes GH-1300.
 * Fixed more cookie handling issues. Closes GH-1310.
 * Fixed various WebSocket issues. Closes GH-1306.
 * Fixed some crashes caused by race conditions. Closes GH-1326.
 * Fixed issues with handling POST data. Closes GH-1331.
 * Fixed some issues on Heroku. Closes GH-1329.
 * Fixed some integer overflows. Fix contributed by Go Maeda. Closes GH-1357.
 * Fixed the `passenger-status --show=union_station` command. Closes GH-1336.
 * Nginx versions earlier than 1.6 are no longer supported.
 * Improved state introspection.


Release 5.0.0 beta 2
--------------------

 * Fixed handling of multiple Set-Cookie headers. Closes GH-1296.
 * `passenger-config system-metrics` now works properly if the agent is installed in ~/.passenger. Closes GH-1304.
 * Documentation enhancements by Igor Vuk. Closes GH-1318.
 * Fixed some crasher bugs.
 * [Standalone] User switching is now correctly disabled.
 * [Standalone] Fixed the `--thread-count` parameter.
 * [Apache] IPs set by mod_remoteip are now respected. Closes GH-1284.
 * [Apache] Fixed support for gzipped chunked responses. Closes GH-1309.


Release 5.0.0 beta 1
--------------------

Version 5.0.0 beta 1 contains major changes. It's mostly compatible with version 4, but there are a few minor breakages, which are described below. Major changes and notable breakages are:

 * Performance has been much improved. This is thanks to months of optimization work. You can learn more at www.rubyraptor.org.
 * We've published a [server optimization guide](https://www.phusionpassenger.com/documentation/ServerOptimizationGuide.html) for those who are interested in tuning Phusion Passenger.
 * Support for Rails 1.2 - 2.2 has been removed, for performance reasons. Rails 2.3 is still supported.
 * Phusion Passenger now supports integrated HTTP caching, which we call turbocaching. If your app sets the right HTTP headers then Phusion Passenger can tremendously accelerate your app. It is enabled by default, but you can disable it with `--disable-turbocaching` (Standalone), `PassengerTurbocaching off` (Apache), or 'passenger_turbocaching off' (Nginx).
 * Touching restart.txt will no longer restart your app immediately. This is because, for performance reasons, the stat throttle rate now defaults to 10. You can still get back the old behavior by setting `PassengerStatThrottleRate 0` (Apache) or `passenger_stat_throttle_rate 0` (Nginx), but this is not encouraged. Instead, we encourage you to use the `passenger-config restart-app` tool to initiate restarts, which has immediate effect.
 * Websockets are now properly disconnected on application restarts.
 * The Phusion Passneger log levels have been completely revamped. If you were setting a log level before (e.g. through `passenger_log_level`), please read the latest documentation to learn about the new log levels.
 * If you use out-of-band garbage collection, beware that the `X-Passenger-Request-OOB-Work` header has now been renamed to `!~Request-OOB-Work`.
 * When using Rack's full socket hijacking, you must now output an HTTP status line.
 * [Nginx] The `passenger_set_cgi_param` option has been removed and replaced by `passenger_set_header` and `passenger_env_var`.
 * [Nginx] `passenger_show_version_in_header` is now only valid in the `http` context.
 * [Apache] The `PassengerStatThrottleRate` option is now global.

Minor changes:

 * The minimum required Nginx version is now 1.6.0.
 * The instance directory is now touched every hour instead of every 6 hours. This should hopefully prevent more problems with /tmp cleaner daemons.
 * Applications are not grouped not only on the application root path, but also on the environment. For example, this allows you to run the same app in both production and staging mode, with only a single directory, without further configuration. Closes GH-664.
 * The `passenger_temp_dir` option (Nginx) and the `PassengerTempDir` option (Apache) have been replaced by two config options. On Nginx they are `passenger_instance_registry_dir` and `passenger_data_buffer_dir`. On Apache they are `PassengerInstanceRegistryDir` and `PassengerDataBufferDir`. On Apache, `PassengerUploadBufferDir` has been replaced by `PassengerDataBufferDir`.
 * Command line tools no longer respect the `PASSENGER_TEMP_DIR` environment variable. Use `PASSENGER_INSTANCE_REGISTRY_DIR` instead.
 * `passenger-status --show=requests` has been deprecated in favor of `passenger-status --show=connections`.
 * Using the SIGUSR1 signal to restart a Ruby app without dropping connections, is no longer supported. Instead, use `passenger-config detach-process`.
 * Introduced the `passenger-config reopen-logs` command, which instructs all Phusion Passenger agent processes to reopen their log files. You should call this after having rotated the web server logs.
 * [Standalone] The Phusion Passenger Standalone config template has changed. Users are encouraged to update it.
 * [Standalone] `passenger-standalone.json` has been renamed to `Passengerfile.json`.
 * [Standalone] `passenger-standalone.json`/`Passengerfile.json` no longer overrides command line options. Instead, command line options now have the highest priority.


Release 4.0.60
--------------

Note that 4.0.60 is a source-only maintenance release. There will not be any binaries, Debian or RPM packages for this release.

 * Adds OS X El Capitan support.
 * Updates preferred Nginx version from 1.6.2 to 1.6.3.
 * Fixes a header collision vulnerability (CVE-2015-7519, medium severity). Please see our blog for detailed vulnerability description and advisory. Thanks to the SUSE security team for reporting this issue.
 * Fixes the password protection of internal Phusion Passenger processes.

   For security reasons, Phusion Passenger limits access to internal processes, by using Unix file permissions and randomly generated passwords that only authorized internal processes know. It turns out that this password wasn't set correctly, which has now been fixed. There was no security vulnerability, because the file permissions already provide sufficient security. The password only serves as an extra layer of security just in case there is a problem with the former.

   This issue is not at all related to any application-level security or application-level passwords. Any database passwords, keys, or secrets used and generated by applications have got nothing to do with the nature of this issue. This issue only relates to some randomly generated passwords that Passenger uses internally, for its internal operations.


Release 4.0.59
--------------

 * [Enterprise] Fixed support for free-style Node.js apps.


Release 4.0.58
--------------

 * [Enterprise] Fixed a bug in the Debian packages which caused Flying Passenger to break when used with non-system Rubies.
 * The Debian packages no longer require Ruby 1.9. Closes GH-1353.


Release 4.0.57
--------------

 * Fixed a native extension compatibility problem with Ruby 2.2. Closes [ruby-core:67152](https://bugs.ruby-lang.org/issues/10656).
 * Fixed compatibility with Nginx 1.7.9. Closes GH-1335.


Release 4.0.56
--------------

 * Fixed a file descriptor leak that manifests when an error page is shown. Contributed by Paul Bonaud, closes GH-1325.
 * Improved Node.js request load balancing. Closes GH-1322. Thanks to Charles Vallières for the analysis.


Release 4.0.55
--------------

 * Supports Ruby 2.2. Closes GH-1314.
 * Fixed Linux OS name detection.


Release 4.0.54
--------------

 * Contains a licensing-related hot fix for Enterprise customers.


Release 4.0.53
--------------

 * Upgraded the preferred Nginx version to 1.6.2.
 * Improved RVM gemset autodetection.
 * Fixed some Ruby 2.2 compatibility issues.


Release 4.0.52
--------------

 * Fixed a null termination bug when autodetecting application types.
 * Node.js apps can now also trigger the inverse port binding mechanism by passing `'/passenger'` as argument. This was introduced in order to be able to support the Hapi.js framework. Please read http://stackoverflow.com/questions/20645231/phusion-passenger-error-http-server-listen-was-called-more-than-once/20645549 for more information regarding Hapi.js support.
 * It is now possible to abort Node.js WebSocket connections upon application restart. Please refer to https://github.com/phusion/passenger/wiki/Phusion-Passenger:-Node.js-tutorial#restarting_apps_that_serve_long_running_connections for more information. Closes GH-1200.
 * Passenger Standalone no longer automatically resolves symlinks in its paths.
 * `passenger-config system-metrics` no longer crashes when the system clock is set to a time in the past. Closes GH-1276.
 * `passenger-status`, `passenger-memory-stats`, `passenger-install-apache2-module` and `passenger-install-nginx-module` no longer output ANSI color codes by default when STDOUT is not a TTY. Closes GH-487.
 * `passenger-install-nginx-module --auto` is now all that's necessary to make it fully non-interactive. It is no longer necessary to provide all the answers through command line parameters. Closes GH-852.
 * Minor contribution by Alessandro Lenzen.


Release 4.0.50
--------------

 * Fixed a potential heap corruption bug.
 * Added Union Station support for Rails 4.1.


Release 4.0.49
--------------

 * Upgraded the preferred Nginx version to 1.6.1.
 * Fixed a crash that may be triggered by the `passenger_max_requests` feature.
 * Introduced the `spawn_failed` hook, which is called when an application
   process fails to spawn. You could use this hook to setup an error
   notification system. Closes GH-1252.
 * Fonts, RSS and XML are now gzip-compressed by default in Phusion Passenger
   Standalone. Thanks to Jacob Elder. Closes GH-1254.
 * Fixed some user and group information lookup issues. Closes GH-1253.
 * Fixed some request handling crashes. Closes GH-1250.
 * Fixed some compilation problems on Gentoo. Closes GH-1261.
 * Fixed some compilation problems on Solaris. Closes GH-1260.


Release 4.0.48
--------------

 * Fixed a race condition while determining what user an application should
   be executed as. This bug could lead to applications being run as the wrong
   user. Closes GH-1241.
 * [Standalone] Improved autodetection of Rails asset pipeline files. This
   prevents Standalone from incorrectly setting caching headers on non-asset
   pipeline files. Closes GH-1225.
 * Fixed compilation problems on CentOS 5. Thanks to J. Smith. Closes GH-1247.
 * Fixed compilation problems on OpenBSD.
 * Fixed compatibility with Ruby 1.8.5.


Release 4.0.47
--------------

 * [Enterprise] Fixed a bug in Flying Passenger's `--max-preloader-idle-time`
   option.


Release 4.0.46
--------------

 * Further improved Node.js and Socket.io compatibility.
 * Sticky session cookies have been made more reliable.
 * Fixed WebSocket upgrade issues on Firefox. Closes GH-1232.
 * The Python application loader now inserts the application root into `sys.path`.
   The fact that this was not done previously caused a lot of confusion amongst
   Python users, who wondered why their `passenger_wsgi.py` could not import any
   modules from the same directory.
 * Fixed a compatibility problem with Django, which could cause Django apps to
   freeze indefinitely. Closes GH-1215.
 * Logging of application spawning errors has been much improved. Full details
   about the error, such as environment variables, are saved to a private log file.
   In the past, these details were only viewable in the browser. This change also
   fixes a bug on Phusion Passenger Enterprise, where enabling Deployment Error
   Resistance causes error messages to get lost. Closes GH-1021 and GH-1175.
 * Fixed a regression in Node.js support. When a Node.js app is deployed on
   a HTTPS host, the `X-Forwarded-Proto` header wasn't set in 4.0.45.
   Closes GH-1231.
 * Passenger Standalone no longer, by default, loads shell startup files before
   loading the application. This is because Passenger Standalone is often invoked
   from the shell anyway. Indeed, loading shell startup files again can interfere
   with any environment variables already set in the invoking shell. You can
   still tell Passenger Standalone to load shell startup files by passing
   `--load-shell-envvars`. Passenger for Apache and Passenger for Nginx still
   load shell startup files by default.
 * Passenger Standalone now works properly when the HOME environment variable
   isn't set. Closes GH-713.
 * Passenger Standalone's `package-runtime` command has been removed. It has
   been broken for a while and has nowadays been obsolete by our automatic
   [binary generation system](https://github.com/phusion/passenger_autobuilder).
   Closes GH-1133.
 * The `passenger_startup_file` option now also works on Python apps. Closes GH-1233.
 * If you are a [Union Station](https://www.unionstationapp.com) customer, then
   Phusion Passenger will now also log application spawning errors to Union Station.
   This data isn't shown in the Union Station interface yet, but it will be
   implemented in the future.
 * Fixed compilation problems on OmniOS and OpenIndiana. Closes GH-1212.
 * Fixed compilation problems when Nginx is configured with OpenResty.
   Thanks to Yichun Zhang. Closes GH-1226.
 * Fixed Nginx HTTP POST failures on ARM platforms. Thanks to nocelic for the fix.
   Closes GH-1151.
 * Documentation contributions by Tim Bishop and Tugdual de Kerviler.
 * Minor Nginx bug fix by Feng Gu. Closes GH-1235.


Release 4.0.45
--------------

 * Major improvements in Node.js and Meteor compatibility. Older Phusion Passenger
   versions implemented Node.js support by emulating Node.js' HTTP library.
   This approach was found to be unsustainable, so we've abandoned that approach
   and replaced it with a much simpler approach that does not involve emulating
   the HTTP library.
 * Introduced support for sticky sessions. Sticky sessions are useful -- or even
   required -- for apps that store state inside process memory. Prominent examples
   include SockJS, Socket.io, faye-websocket and Meteor. Sticky sessions are
   required to make the aforementioned examples work in multi-process scenarios.
   By introducing sticky sessions support, we've much improved WebSocket support
   and support for the aforementioned libraries and frameworks.
 * Due to user demand, GET requests with request bodies are once again supported.
   Support for these kinds of requests was removed in 4.0.42 in an attempt to
   increase the strictness and robustness of our request handling code. It has
   been determined that GET requests with request bodies can be adequately
   supported without degrading robustness in Phusion Passenger. However, GET
   requests with both request bodies and WebSocket upgrade headers are
   unsupported. Fixes issue #1092.
 * [Enterprise] The [Flying Passenger](http://www.modrails.com/documentation/Users%20guide%20Apache.html#flying_passenger)
   feature is now also available on Apache.
 * Fixed some issues with RVM mixed mode support, issue #1121.
 * Fixed Passenger Standalone complaining about not finding PassengerHelperAgent
   during startup.
 * Fixed various minor issues such as #1190 and #1197.
 * The download timeout for passenger-install-nginx-module has been increased.
   Patch by 亀田 義裕.


Release 4.0.44
--------------

 * The issue tracker has now been moved from Google Code to Github.
   Before version 4.0.44 (May 29 2014, commit 3dd0964c9f4), all
   issue numbers referred to Google Code. From now on, all issue
   numbers will refer to Github Issues.
 * Fixed compilation problems on OS X Lion and OS X Mountain Lion.
 * On Ruby, fixed `nil` being frozen on accident in some cases.
   See issue #1192.


Release 4.0.43
--------------

 * Introduced a new command `passenger-config list-instances`, which prints all
   running Phusion Passenger instances.
 * Introduced a new command `passenger-config system-metrics, which displays
   metrics about the system such as the total CPU and memory usage.
 * Fixed some compilation problems caused by the compiler capability autodetector.
 * System metrics such as total CPU usage and memory usage, are now sent to
   [Union Station](https://www.unionstationapp.com) in preparation for future
   features.


Release 4.0.42
--------------

 * [Nginx] Upgraded the preferred Nginx version to 1.6.0.
 * [Nginx] Fixed compatibility with Nginx 1.7.0.
 * [Standalone] The MIME type for .woff files has been changed to application/font-woff.
   Fixes issue #1071.
 * There are now APT packages for Ubuntu 14.04. At the same time, packages for
   Ubuntu 13.10 have been abandoned.
 * Introduced a new command, `passenger-config build-native-support`, for ensuring
   that the native_support library for the current Ruby interpreter is built. This
   is useful in system provisioning scripts.
 * For security reasons, friendly error pages (those black/purple pages that shows
   the error message, backtrace and environment variable dump when an application
   fails to start) are now disabled by default when the application environment is
   set to 'staging' or 'production'. Fixes issue #1063.
 * Fixed some compilation warnings on Ubuntu 14.04.
 * Fixed some compatibility problems with Rake 10.2.0 and later.
   See [Rake issue 274](https://github.com/jimweirich/rake/issues/274).
 * Improved error handling in [Union Station](https://www.unionstationapp.com) support.
 * Data is now sent to Union Station on a more frequent basis, in order to make new
   data show up more quickly.
 * Information about the code revision is now sent to Union Station, which will be
   used in the upcoming deployment tracking feature in Union Station 2.


Release 4.0.41
--------------

 * Fixed some issues with printing UTF-8 log files on Heroku.
 * Added a new flag `--ignore-app-not-running` to `passenger-config restart-app`.
   When this flag is given, `passenger-config restart-app` will exit successfully
   when the specified application is not running, instead of exiting with
   an error.
 * Our precompiled Passenger Standalone binaries have been upgraded to use
   OpenSSL 1.0.1g, which fixes [the OpenSSL Heartbleed vulnerability](http://heartbleed.com/).
   Users who are using Passenger Standalone with SSL enabled are vulnerable,
   and should upgrade immediately. Users who do not use Passenger Standalone,
   users who use Passenger Standalone without SSL, or users who use Passenger
   Standalone with SSL behind another SSL-enabled reverse proxy, are not
   vulnerable.


Release 4.0.40
--------------

 * Upgraded preferred Nginx version to 1.4.7. This Nginx version fixes
   a buffer overflow. Users are strongly urged to upgrade Nginx as soon
   as possible.


Release 4.0.39
--------------

 * Fixed a crash that could happen if the client disconnects while a chunked
   response is being sent. Fixes issue #1062.
 * In Phusion Passenger Standalone, it is now possible to customize the Nginx
   configuration file on Heroku. It is now also possible to permanently apply
   changes to the Nginx configuration file, surviving upgrades. Please refer
   to the "Advanced configuration" section of the Phusion Passenger Standalone
   manual for more information.
 * The programming language selection menu in passenger-install-apache2-module
   and passenger-install-nginx-module only works on terminals that support
   UTF-8 and that have a UTF-8 capable font. To cater to users who cannot meet
   these requirements (e.g. PuTTY users using any of the default Windows fonts),
   it is now possible to switch the menu to a plain text mode by pressing '!'.
   Fixes issue #1066.
 * Fixed printing UTF-8 characters in log files in Phusion Passenger Standalone.
 * It is now possible to dump live backtraces of Python apps through the
   'SIGABRT' signal.
 * Fixed closing of file descriptors on OS X 10.9.
 * Fixed compilation problems with Apple Clang 503.0.38 on OS X.
 * Fixed compilation of native_support on Rubinius.


Release 4.0.38
--------------

 * Added support for the new Ruby 2.1.0 out-of-band garbage collector.
   This can much improve garbage collection performance, and drastically
   reduce request times.
 * Fixed a symlink-related security vulnerability.

   Urgency: low
   Scope: local exploit
   Summary: writing files to arbitrary directory by hijacking temp directories
   Affected versions: 4.0.37
   Fixed versions: 4.0.38
   CVE-2014-1832

   Description:
   This issue is related to CVE-2014-1831 (the security issue as mentioned in
   the 4.0.37 release notes). The previous fix was incomplete, and still has a
   (albeit smaller) small attack time window in between two filesystem
   checks. This attack window is now gone.
 * Passenger Standalone is now compatible with IPv6.
 * Fixed some compilation problems on Solaris. See issue #1047.
 * passenger-install-apache2-module and passenger-install-nginx-module
   now automatically run in `--auto` mode if stdin is not a TTY. Fixes
   issue #1030.
 * Fixed an issue with non-bundled Meteor apps not correctly running in
   production mode.
 * The `PassengerPreStart` option is now compatible with IPv6 server sockets.
 * When running Python WSGI apps, `wsgi.run_once` is now set to False.
   This should improve the performance of certain apps and frameworks.
 * When handling HTTP requests with chunked transfer encoding, the
   'Transfer-Encoding' header is no longer passed to the application.
   This is because the web server already buffers and dechunks the
   request body.
 * Fixed a possible hang in Phusion Passenger for Nginx when Nginx
   is instructed to reload or reopen log files. Thanks to Feng Gu,
   [pull request #97](https://github.com/phusion/passenger/pull/97).
 * The preferred Nginx version has been upgraded to 1.4.6.
 * Fixed a problem with running passenger-install-apache2-module and
   passenger-install-nginx-module on JRuby. They were not able to accept
   any terminal input after displaying the programming language menu.


Release 4.0.37
--------------

 * Improved Node.js compatibility. Calling on() on the request object
   now returns the request object itself. This fixes some issues with
   Express, Connect and Formidable. Furthermore, some WebSocket-related
   issues have been fixed.
 * Improved Meteor support. Meteor application processes are now shut down
   quicker. Previously, they linger around for 5 seconds while waiting for
   all connections to terminate, but that didn't work well because WebSocket
   connections were kept open indefinitely. Also, some WebSocket-related
   issues have been fixed.
 * Introduced a new tool `passenger-config detach-process` for gracefully
   detaching an application process from the process pool. Has a similar
   effect to killing the application process directly with `kill <PID>`,
   but killing directly may cause the HTTP client to see an error, while
   using this command guarantees that clients see no errors.
 * Fixed a crash that occurs when an application fails to spawn, but the HTTP
   client disconnects before the error page is generated. Fixes issue #1028.
 * Fixed a symlink-related security vulnerability.

   Urgency: low
   Scope: local exploit
   Summary: writing files to arbitrary directory by hijacking temp directories
   Affected versions: 4.0.5 and later
   Fixed versions: 4.0.37
   CVE-2014-1831

   Description:
   Phusion Passenger creates a "server instance directory" in /tmp during startup,
   which is a temporary directory that Phusion Passenger uses to store working files.
   This directory is deleted after Phusion Passenger exits. For various technical
   reasons, this directory must have a semi-predictable filename. If a local attacker
   can predict this filename, and precreates a symlink with the same filename that
   points to an arbitrary directory with mode 755, owner root and group root, then
   the attacker will succeed in making Phusion Passenger write files and create
   subdirectories inside that target directory. The following files/subdirectories
   are created:

    * control_process.pid
    * generation-X, where X is a number.

   If you happen to have a file inside the target directory called `control_process.pid`,
   then that file's contents are overwritten.

   These files and directories are deleted during Phusion Passenger exit. The target
   directory itself is not deleted, nor are any other contents inside the target
   directory, although the symlink is.

   Thanks go to Jakub Wilk for discovering this issue.


Release 4.0.36
--------------

 * [Enterprise] Fixed some Mass Deployment bugs.
 * [Enterprise] Fixed a bug that causes an application group to be put into
   Deployment Error Resistance Mode if rolling restarting fails while
   deployment error resistance is off. Deployment Error Resistance Mode is
   now only activated if it's explicitly turned on.
 * Passenger Standalone now gzips JSON responses.
 * Fixed some cases in which Passenger Standalone does not to properly cleanup
   its temporary files.


Release 4.0.35
--------------

 * Fixed some unit tests.


Release 4.0.34
--------------

 * The Node.js loader code now sets the `isApplicationLoader` attribute on the
   bootstrapping module. This provides a way for apps and frameworks that check
   for `module.parent` to check whether the current file is loaded by Phusion
   Passenger, or by other software that work in a similar way.

   This change has been introduced to solve a compatibility issue with CompoundJS.
   CompoundJS users should modify their server.js, and change the following:

       if (!module.parent) {

   to:

       if (!module.parent || module.parent.isApplicationLoader) {

 * Improved support for Meteor in development mode. Terminating Phusion Passenger
   now leaves less garbage Meteor processes behind.
 * It is now possible to disable the usage of the Ruby native extension by setting
   the environment variable `PASSENGER_USE_RUBY_NATIVE_SUPPORT=0`.
 * Fixed incorrect detection of the Apache MPM on Ubuntu 13.10.
 * When using RVM, if you set PassengerRuby/passenger_ruby to the raw Ruby binary
   instead of the wrapper script, Phusion Passenger will now print an error.
 * Added support for RVM >= 1.25 wrapper scripts.
 * Fixed loading passenger_native_support on Ruby 1.9.2.
 * The Union Station analytics code now works even without native_support.
 * Fixed `passenger-install-apache2-module` and `passenger-install-nginx-module` in
   Homebrew.
 * Binaries are now downloaded from an Amazon S3 mirror if the main binary server
   is unavailable.
 * And finally, although this isn't really a change in 4.0.34, it should be noted.
   In version 4.0.33 we changed the way Phusion Passenger's own Ruby source files
   are loaded, in order to fix some Debian and RPM packaging issues. The following
   doesn't work anymore:

       require 'phusion_passenger/foo'

   Instead, it should become:

       PhusionPassenger.require_passenger_lib 'foo'

   However, we overlooked the fact that this change breaks Ruby apps which use
   our Out-of-Band GC feature, because such apps had to call
   `require 'phusion_passenger/rack/out_of_band_gc'`. Unfortunately we're not able
   to maintain compatibility without reintroducing the Debian and RPM packaging
   issues. Users should modify the following:

       require 'phusion_passenger/rack/out_of_band_gc'

   to:

       if PhusionPassenger.respond_to?(:require_passenger_lib)
         # Phusion Passenger >= 4.0.33
         PhusionPassenger.require_passenger_lib 'rack/out_of_band_gc'
       else
         # Phusion Passenger < 4.0.33
         require 'phusion_passenger/rack/out_of_band_gc'
       end

Release 4.0.33
--------------

 * Fixed a compatibility problem in passenger-install-apache2-module with Ruby 1.8.
   The language selection menu didn't work properly.


Release 4.0.32
--------------

 * Fixed compatibility problems with old Ruby versions that didn't include RubyGems.


Release 4.0.31
--------------

 * Introduced a new tool: `passenger-config restart-app`. With this command you
   can initiate an application restart without touching restart.txt.
   Unlike touching restart.txt, this tool initiates the restart immediately
   instead of on the next request.
 * Fixed some problems in process spawning and request handling.
 * Fixed some problems with the handling of HTTP chunked transfer encoding
   bodies. These problems only occurred in Ruby.
 * Fixed the HelperAgent, upon shutdown, not correctly waiting 5 seconds until
   all clients have disconnected. Fixes issue #884.
 * Fixed compilation problems on FreeBSD.
 * Fixed some C++ strict aliasing problems.
 * Fixed some problems with spawning applications that print messages without
   newline during startup. Fixes issue #1039.
 * Fixed potential hangs on JRuby when Ctrl-C is used to shutdown the server.
   Fixes issue #1035.
 * When Phusion Passenger is installed through the Debian package,
   passenger-install-apache2-module now checks whether the Apache
   module package (libapache2-mod-passenger) is properly installed,
   and installs it using apt-get if it's not installed. Fixes
   issue #1031.
 * The `passenger-status --show=xml` command no longer prints the non-XML
   preamble, such as the version number and the time. Fixes issue #1037.
 * The Ruby native extension check whether it's loaded against the right Ruby
   version, to prevent problems when people upgrade Ruby without recompiling
   their native extensions.
 * Various other minor Debian packaging improvements.


Release 4.0.30
--------------

 * Fixed wrong autogeneration of HTTP Date header. If the web app does
   not supply a Date header, then Passenger will add one. Unfortunately
   due to the use of the wrong format string, December 30 2013 is
   formatted as December 30 2014. As a result, cookies that expire before
   2014 would expire on December 30 2013 and December 31 2013. Details can
   be found at [Github pull request 93](https://github.com/phusion/passenger/pull/93).

   This issue only affects Phusion Passenger for Nginx and Phusion Passenger
   Standalone, and does not affect Phusion Passenger for Apache.

   You can work around this problem in your application by setting a
   Date header. For example, in Rails you can do:

       before_filter { response.date = Time.now.utc }

   Many thanks to Jeff Michael Dean (zilkey) and many others for bringing this to our attention and for providing workarounds and feedback.


Release 4.0.29
--------------

 * Fixed a compilation problem on OS X Mavericks.


Release 4.0.28
--------------

 * Introduced a workaround for a GCC 4.6 bug. This bug could cause Phusion
   Passsenger to crash during startup. Affected operating systems include
   Ubuntu 12.04 and Amazon Linux 2013.09.01, though not every machine with
   this OS installed exhibits the problem. See issue #902.
 * Improved Node.js support: the Sails framework is now supported.
 * Improved Node.js support: the streams2 API is now supported.
 * Introduced support for hooks, allowing users to easily extend Phusion
   Passenger's behavior.
 * Fixed a bug in the `passenger start -R` option. It was broken because of a
   change introduced in 4.0.25.
 * Fixed a bug in PassengerMaxInstancesPerApp. Fixes issue #1016.
 * Fixed compilation problems on Solaris.
 * Fixed an encoding problem in the Apache autodetection code. Fixes
   issue #1026.
 * The Debian packages no longer depend on libruby.
 * Application stdout and stderr are now printed without normal
   Phusion Passenger debugging information, making them easier to read.


Release 4.0.27
--------------

 * [Apache] Fixed a bug in the Apache module which could lock up the Apache
   process or thread. This is a regression introduced in version 4.0.24.
 * Node.js application processes now have friendly process titles.


Release 4.0.26
--------------

 * Introduced the `PassengerBufferUpload` option for Apache. This option allows one
   to disable upload buffering, e.g. in order to be able to track upload progress.
 * [Nginx] The `HTTPS` variable is now set correctly for HTTPS connections, even
   without setting `ssl on`. Fixes issue #401.
 * [Standalone] It is now possible to listen on both a normal HTTP and an HTTPS port.
 * [Enterprise] The `passenger-status` tool now displays rolling restart status.


Release 4.0.25
--------------

 * The `PassengerAppEnv`/`passenger_app_env`/`--environment` option now also sets NODE_ENV,
   so that Node.js frameworks like Connect can properly respond to the environment.
 * Fixed a bug in our Debian/Ubuntu packages causing `passenger-install-nginx-module`
   not to be able to compile Nginx.
 * Arbitrary Node.js application structures are now supported.
 * [Nginx] Introduced the `passenger_restart_dir` option.
 * [Nginx] Upgraded preferred Nginx version to 1.4.4 because of CVE-2013-4547.


Release 4.0.24
--------------

 * Introduced the `PassengerNodejs` (Apache) and `passenger_nodejs` (Nginx)
   configuration options.
 * [Apache] Introduced the `PassengerErrorOverride` option, so that HTTP error
   responses generated by applications can be intercepted by Apache and customized
   using the `ErrorDocument` directive.
 * [Standalone] It is now possible to specify some configuration options in
   a configuration file `passenger-standalone.json`. When Passenger Standalone
   is used in Mass Deployment mode, this configuration file can be used to customize
   settings on a per-application basis.
 * [Enterprise] Fixed a potential crash when a rolling restart is triggered
   while a process is already shutting down.
 * [Enterprise] Fixed Mass Deployment support for Node.js and Meteor.


Release 4.0.23
--------------

 * Fixed compilation problems on GCC 4.8.2 (e.g. Arch Linux 2013-10-27).
 * Fixed a compatibility problem with Solaris /usr/ccs/bin/make: issue #999.
 * Support for the Meteor Javascript framework has been open sourced.


Release 4.0.22
--------------

 * [Enterprised] Fixed compilation problems on OS X Mavericks.


Release 4.0.21
--------------

 * [Nginx] Upgraded the preferred Nginx version to 1.4.3.
 * Node.js support has been open sourced.
 * Prelimenary OS X Mavericks support.
 * Work around an Apache packaging bug in CentOS 5.
 * Various user friendliness improvements in the documentation and the
   installers.
 * Fixed a bug in the always_restart.txt support. Phusion Passenger was
   looking for it in the wrong directory.
 * Many Solaris and Sun Studio compatibility fixes. Special thanks to
   "mark" for his extensive assistance.
 * [Standalone] The --temp-dir command line option has been introduced.


Release 4.0.20
--------------

 * Fixed a bug in Phusion Passenger Standalone's daemon mode. When in daemon
   mode, the Nginx temporary directory was deleted prematurely, causing some
   POST requests to fail. This was a regression that was introduced in 4.0.15
   as part of an optimization.
 * Fixed compilation problems on Solaris 10 with Sun Studio 12.3.
 * Improved detection of RVM problems.
 * It is now possible to log the request method to Union Station.
 * Introduced a new option, `PassengerLoadShellEnvvars` (Apache) and
   `passenger_load_shell_envvars` (Nginx). This allows enabling or disabling
   the loading of bashrc before spawning the application.
 * [Enterprise] Fixed a packaging problem which caused the flying-passenger
   executable not to be properly included in the bin path.
 * [Enterprise] Fixed a race condition which sometimes causes the Flying
   Passenger socket to be deleted after a restart. Fixes issue #939.
 * [Enterprise] The `byebug` gem is now supported for debugging on Ruby 2.0.
   The byebug gem requires a patch before this works:
   https://github.com/deivid-rodriguez/byebug/pull/29


Release 4.0.19
--------------

 * Fixed a problem with response buffering. Application processes are now
   properly marked available for request processing immediately after they're
   done sending the response, instead of after having sent the entire response
   to the client.
 * The "processed" counter in `passenger-status` is now bumped after the process
   has handled a request, not at the beginning.
 * [Enterprise] Fixed an off-by-one bug in the `passenger_max_processes` setting.


Release 4.0.18
--------------

 * The Enterprise variant of Phusion Passenger Standalone now supports
   customizing the concurrency model and thread count from the command line.
 * On Nginx, the Enterprise license is now only checked if Phusion Passenger
   is enabled in Nginx. This allows you to deploy Nginx binaries, that have
   Phusion Passenger Enterprise compiled in, to servers that are not
   actually running Phusion Passenger Enterprise.
 * Fixed a performance bug in the Union Station support code. In certain cases
   where a lot of data must be sent to Union Station, the code is now over
   100 times faster.
 * `passenger-status --show=union_station` now displays all clients that
   are connected to the LoggingAgent.
 * Added a workaround for Heroku so that exited processes are properly detected
   as such.
 * When using Phusion Passenger Standalone with Foreman, pressing Ctrl-C
   in Foreman no longer results in runaway Nginx processes.
 * Fixed backtraces in the Apache module.


Release 4.0.17
--------------

 * Fixed compilation problems on GCC 4.8 systems, such as Arch Linux 2013.04.
   Fixes issue #941.
 * Fixed some deprecation warnings when compiling the Ruby native extension
   on Ruby 2.0.0.
 * Fixed some Union Station-related stability issues.


Release 4.0.16
--------------

 * Allow Phusion Passenger to work properly on systems where the user's GID
   does not have a proper entry in /etc/group, such as Heroku.


Release 4.0.15
--------------

 * Out-of-band work has been much improved. The number of processes which
   may perform out-of-band work concurrently has been limited to 1.
   Furthermore, processes which are performing out-of-band work are now
   included in the max pool size constraint calculation. However, this
   means that in order to use out-of-band work, you need to have at least
   2 application processes running. Out-of-band work will never be triggered
   if you just have 1 process. Partially fixes issue #892.
 * Phusion Passenger now displays an error message to clients if too many
   requests are queued up. By default, "too many" is 100. You may customize
   this with `PassengerMaxRequestQueueSize` (Apache) or
   `passenger_max_request_queue_size` (Nginx).
 * A new configuration option, `PassengerStartTimeout` (Apache) and
   `passenger_start_timeout` (Nginx), has been added. This option allows you
   to specify a timeout for application startup. The startup timeout has exited
   since version 4.0.0, but before version 4.0.15 it was hardcoded at a value
   of 90 seconds. Now it is customizable. Fixes issue #936.
 * [Enterprise] The `PassengerMaxRequestTime`/`passenger_max_request_time`
   feature is now available for Python and Node.js as well, and is no longer
   limited to just Ruby. Fixes issue #938.
 * [Nginx] Introduced a configuration option `passenger_intercept_errors`,
   which decides if Nginx will intercept responses with HTTP status codes of
   400 and higher. Its effect is similar to `proxy_intercept_errors`.
 * [Standalone] Memory usage optimization: when `passenger start` is run with
   `--daemonize`, the frontend exits after starting the Nginx core. This saves
   ~20 MB of memory per `passenger start` instance.
 * [Standalone] Phusion Passenger Standalone is now also packaged in the
   Debian packages.
 * [Standalone] Fix a problem with the `passenger stop` command on Ruby 1.8.7.
   The 'thread' library was not properly required, causing a crash.
 * [Standalone] There is now builtin support for SSL.
 * Fix a crash when multiple `passenger_pass_header` directives are set.
   Fixes issue #934.
 * Permissions on the server instance directory are now explicitly set
   with chmod, so that permissions are correct on systems with a non-default
   umask. Fixes issue #928.
 * Fix permission problems when running `passenger start` with `--user`.
 * `passenger-config --detect-apache2` now correctly detects the eror log
   filename on Amazon Linux. Fixes issue #933.
 * An environment variable `PASSENGER_THREAD_LOCAL_STORAGE` has been added
   to the build system for forcefully disabling the use of thread-local
   storage within the Phusion Passenger codebase. This flag useful on systems
   that have broken support for thread-local storage, despite passing our build
   system's check for proper thread-local storage support. At the time of
   writing, one user has reported that Ubuntu 12.04 32-bit has broken
   thread-local storage report although neither the reporter nor us were able
   to reproduce the problem on any other systems running Ubuntu 12.04 32-bit.
   Note that this flag has no effect on non-Phusion Passenger code. Fixes
   issue #937.
 * It is now possible to preprocess events before they are sent to Union
   Station. This is useful for removing confidential data as demonstrated in
   this example `config/initializers/passenger.rb` file:

       if defined?(PhusionPassenger)
           event_preprocessor = lambda do |e|
               e.payload[:sql].gsub!("secret","PASSWORD") if e.payload[:sql]
           end
           PhusionPassenger.install_framework_extensions!(:event_preprocessor => event_preprocessor)
       end

Release 4.0.14
--------------

 * Fixed a bug in Passenger Standalone's source compiler, for the specific
   case when the downloaded Nginx binary doesn't work, and compilation
   of the Nginx binary did not succeed the first time (e.g. because of
   missing dependencies).
 * Precompiled Ruby native extensions are now automatically downloaded.


Release 4.0.13
--------------

 * Updated preferred Nginx version to 1.4.2.
 * Worked around the fact that FreeBSD 9.1 has a broken C++ runtime. Patch
   contributed by David Keller.
 * Autogenerated HTTP Date headers are now in UTC instead of local time.
   This could cause cookies to have the wrong expiration time. Fixes issue #913.
 * Fixed compatibility problems with Ruby 1.8.6 (issue #924).
 * Introduced a tool, `passenger-config --detect-apache2`, which autodetects
   all Apache installations on the system along with their parameters (which
   apachectl command to run, which log file to read, which config file to edit).
   The tool advises users about how to use that specific Apache installation.
   Useful if the user has multiple Apache installations but don't know about
   it, or when the user doesn't know how to work with multiple Apache
   installations.
 * Added an API for better Rack socket hijacking support.
 * Added a hidden configuration option for customizing the application start
   timeout. A proper configuration option will be introduced in the future.
 * Added autodetection support for Amazon Linux.
 * Fixed process metrics collection on some operating systems. Some systems'
   'ps' command expect no space between -p and the list of PIDs.


Release 4.0.10
--------------

 * Fixed a crash in PassengerWatchdog which occurs on some OS X systems.
 * Fixed exception reporting to Union Station.
 * Improved documentation.


Release 4.0.9
-------------

 * [Enterprise] Fixed a problem with passenger-irb.


Release 4.0.8
-------------

 * Fixed a problem with graceful web server restarts. When you gracefully
   restart the web server, it would cause Phusion Passenger internal sockets
   to be deleted, thus causing Phusion Passenger to go down. This problem
   was introduced in 4.0.6 during the attempt to fix issue #910.
 * The PassengerRestartDir/passenger_restart_dir now accepts relative
   filenames again, just like in Phusion Passenger 3.x. Patch
   contributed by Ryan Schwartz.
 * Documentation updates contributed by Gokulnath Manakkattil.
 * [Enterprise] Fixed a license key checking issue on some operating systems,
   such as CentOS 6.


Release 4.0.7
-------------

 * There was a regression in 4.0.6 that sometimes prevents
   PassengerLoggingAgent from starting up. Unfortunately this slipped
   our release testing. This regression has been fixed and we've updated
   our test suite to check for these kinds of regressions.


Release 4.0.6
-------------

 * Fixed a potential 100% CPU lock up in the crash handler, which only occurs
   on OS X. Fixes issue #908.
 * Fixed a crash in request handling, when certain events are trigger after
   the client has already disconnected. Fixes issue #889.
 * Phusion Passenger will no longer crash when the Phusion Passenger
   native_support Ruby extension cannot be compiled, e.g. because the Ruby
   development headers are not installed or because the current user has no
   permission to save the native extension file. Fixes issue #890.
 * Fixed OS X 10.9 support. Fixes issue #906.
 * Removed dependency on bash, so that Phusion Passenger works out of the box
   on BSD platforms without installing/configuring bash. Fixes issue #911.
 * Fix 'PassengerPoolIdleTime 0' not being respected correctly. Issue #904.
 * Admin tools improvement: it is now possible to see all currently running
   requests by invoking `passenger-status --show=requests`.
 * A new feature called Flying Passenger allows you to decouple the life time
   of Phusion Passenger from the web server, so that both can be restarted
   indepedently from each other. Please refer to
   http://blog.phusion.nl/2013/07/03/technology-preview-introducing-flying-passenger/
   for an introduction.
 * [Apache] Fixed compatibility with Apache pipe logging. Previously this
   would cause Phusion Passenger to lock up with 100% CPU during Apache
   restart.
 * [Nginx] The Nginx configure script now checks whether 'ruby' is in $PATH.
   Previously, if 'ruby' is not in $PATH, then the compilation process fails
   with an obscure error.
 * [Nginx] passenger-install-nginx-module now works properly even when Phusion
   Passenger is installed through the Debian packages. Before, the installer
   would tell you to install Phusion Passenger through the gem or tarball
   instead.
 * [Enterprise] Added pretty printing helpers to the Live IRB Console.
 * Fixed permissions on a subdirectory in the server instance directory. The
   server instance directory is a temporary directory that Phusion Passenger
   uses to store working files, and is deleted after Phusion Passenger exits.
   A subdirectory inside it is world-writable (but not world-readable) and is
   used for storing Unix domain sockets created by different apps, which may
   run as different users. These sockets had long random filenames to prevent
   them from being guessed. However because of a typo, this subdirectory was
   created with the setuid bit, when it should have sticky bit (to prevent
   existing files from being deleted or renamed by a user that doesn't own the
   file). This has now been fixed.
 * If the server instance directory already exists, it will now be removed
   first in order get correct directory permissions. If the directory still
   exists after removal, Phusion Passenger aborts to avoid writing to a
   directory with unexpected permissions. Fixes issue #910.
 * The installer now checks whether the system has enough virtual memory, and
   prints a helpful warning if it doesn't.
 * Linux/AArch64 compatibility fixes. Patch contributed by Dirk Mueller.
 * Improved documentation.


Release 4.0.5
-------------

 * [Standalone] Fixed a regression that prevented Passenger Standalone
   from starting. Fixes issue #899.
 * Fixed security vulnerability CVE-2013-2119.

   Urgency: low
   Scope: local exploit
   Summary: denial of service and arbitrary code execution by hijacking temp files
   Affected versions: all versions
   Fixed versions: 3.0.21 and 4.0.5

   Description:
   Phusion Passenger's code did not always create temporary files and directories in a secure manner. Temporary files and directories were sometimes created with a predictable filename. A local attacker can pre-create temporary files, resulting in a denial of service. In addition, this vulnerability allows a local attacker to run arbitrary code as another user, by hijacking temporary files.

   By pre-creating certain temporary files with certain permissions, attackers can prevent Passenger Standalone from starting (denial of service).

   By pre-creating certain temporary files with certain other permissions, attackers can trick `passenger start` and the build system (which is invoked by `passenger-install-apache2-module`/`passenger-install-nginx-module`) to run arbitrary code. The user that the code is run as, is equal to the user that ran `passenger start` or the build system. Attacks of this nature have to be timed exactly right. The attacker must overwrite the file contents right after Phusion Passenger has created the file contents, but right before the file is used. In the context of `passenger start`, the vulnerable window begins right after Passenger Standalone has created the Nginx config file, and ends when Nginx has read the config file. Once Nginx has started and initialized, the system is no longer vulnerable. `passenger stop` and other Passenger Standalone commands besides `start` are not vulnerable. In the context of the build system, the vulnerable window begins when `passenger-install-apache2-module`/`passenger-install-nginx-module` prints its first dependency checking message, and ends when it prints the first compiler command.

   Only the `passenger start` command, the `passenger-install-apache2-module` command and the `passenger-install-nginx-module` commands are vulnerable. Phusion Passenger for Apache and Phusion Passenger for Nginx (once they are installed) are not vulnerable.

   Fixed versions:
   3.0.21 and 4.0.5 have been released to address this issue.

   Workaround:
   You can use this workaround if you are unable to upgrade. Before invoking any Phusion Passenger command, set the `TMPDIR` environment variable to a directory that is not world-writable. Special care must be taken when you use sudo: sudo resets all environment variables, so you should either invoke sudo with `-E`, or you must set the environment variable after gaining root privileges with sudo.


Release 4.0.4
-------------

 * Fixed autodetection of noexec-mount /tmp directory. Fixes issue #850
   and issue #625.
 * Fixed a WSGI bug. wsgi.input was a file object opened in text mode,
   but should be opened in binary mode. Fixes issue #881.
 * Fixed a potential crash in Out-of-Band Work. Fixes issue #894.
 * Fixed a potential crash in rolling restarting, which only occurs if a
   process was also being spawned at the same time. Fixes issue #896.
 * [Apache] The RailsBaseURI and RackBaseURI directives have been unified.
   For a long time, RailsBaseURI told Phusion Passenger that the given
   sub-URI belongs to a **Rails 2** application. Attempt to use this
   directive with Rails 3 or with Rack applications would result in an
   error. Because this confused users, RailsBaseURI and RackBaseURI
   have now been unified and can now be used interchangably. Phusion
   Passenger will automatically detect what kind of application it is.
   The Nginx version already worked like this. Fixes issue #882.
 * [Standalone] The Passenger Standalone temp directory and
   PassengerWatchdog server instance directory have been unified.
   PassengerWatchdog already automatically updates the timestamps of
   all files in its server instance directory every 6 hours to prevent
   /tmp cleaners from deleting the directory. Therefore this
   unification prevents the Passenger Standalone temp directory to be
   deleted by /tmp cleaners as well. Fixes issue #654.
 * [Standalone] types_hash_max_size has been increased from 1024 to
   2048. This solves a problem that causes Nginx not to start on some
   platforms. Contributed by Jan-Willem Koelewijn.


Release 4.0.3
-------------

 * Better protection is now provided against application processes that
   are stuck and refuse to shut down cleanly. Since version 4.0.0,
   Phusion Passenger already forcefully shuts down all processes during
   web server shutdown. In addition to this, 4.0.3 now also forcefully
   shuts down processes that take more than 1 minute to shut down, even
   outside the context of web server shutdowns. This feature does not,
   however, protect against requests that take too long. Use
   PassengerMaxRequestTime (Apache) or passenger_max_request_time (Nginx)
   for that.
 * Fixed a crash in the HelperAgent which results in frequent process
   restarts in some traffic patterns. Fixes issue #862.
 * Fixed a problem that prevents processes from being spawned correctly
   if the user's bashrc changes working directory. Fixes issue #851.
 * passenger-status now also displays CPU usage.
 * The installer now checks for checksums when automatically downloading
   PCRE and Nginx. Contributed by Joshua Lund.
 * An error is now printed when trying to daemonize Phusion Passenger
   Standalone on Ruby implementations that don't support forking.
   Contributed by Benjamin Fleischer.
 * Although Phusion Passenger already supported JRuby, *installing*
   Phusion Passenger with JRuby was not possible. This has been fixed.
 * Various other minor bug fixes.


Release 4.0.2
-------------

 * Bumped the preferred Nginx version to 1.4.1 because of a critical
   Nginx security vulnerability, CVE-2013-2028. Users are advised to
   upgrade immediately.


Release 4.0.1
-------------

 * Fixed a crasher bug in the Deployment Error Resistance feature.
 * Fixed a bug in PassengerDefaultUser and PassengerDefaultGroup.
 * Fixed a bug which could cause application processes to exit before
   they've finished their request.
 * Fixed some small file descriptor leaks.
 * Bumped the preferred Nginx version to 1.4.0.
 * Editing the Phusion Passenger Standalone Nginx config template
   is no longer discouraged.
 * Improved documentation.


Release 4.0.0 release candidate 6
---------------------------------

 * WebSocket support on Nginx. Requires Nginx >= 1.3.15.
 * Improved RVM support.
 * Performance optimizations.
 * Various bug fixes.


Release 4.0.0 release candidate 5
---------------------------------

 * The default config snippet for Apache has changed! It must now contain a
   `PassengerDefaultRuby` option. The installer has been updated to output
   this option. The `PassengerRuby` option still exists, but it's only used
   for configuring different Ruby interpreters in different contexts. Please
   refer to the manual for more information.
 * We now provide GPG digital signatures for all file releases by Phusion.
   More information can be found in the manual.
 * `passenger-status` now displays process memory usage and time when it
   was last used. The latter fixes issue #853.
 * Exceptions in Rack application objects are now caught to prevent
   application processes from exiting.
 * The `passenger-config` tool now supports the `--ruby-command` argument,
   which helps the user with figuring out the correct Ruby command to use
   in case s/he wants to use multiple Ruby interpreters. The manual has
   also been updated to mention this tool.
 * Fixed streaming responses on Apache.
 * Worked around an OS X Unix domain socket bug. Fixes issue #854.
 * Out-of-Band Garbage Collection now works properly when the application
   has disabled garbage collection. Fixes issue #859.
 * Fixed support for /usr/bin/python on OS X. Fixes issue #855.
 * Fixed looping-without-sleeping in the ApplicationPool garbage collector
   if PassengerPoolIdleTime is set to 0. Fixes issue #858.
 * Fixed some process memory usage measurement bugs.
 * Fixed process memory usage measurement on NetBSD. Fixes issue #736.
 * Fixed a file descriptor leak in the Out-of-Band Work feature. Fixes issue #864.
 * The PassengerPreStart helper script now uses the default Ruby
   interpreter specified in the web server configuration, and no longer
   requires a `ruby` command to be in `$PATH`.
 * Updated preferred PCRE version to 8.32.
 * Worked around some RVM bugs.
 * The ngx_http_stub_status_module is now enabled by default.
 * Performance optimizations.


Release 4.0.0 release candidate 4
---------------------------------

 * Fixed compilation on systems where /tmp is mounted noexec.
 * Fixed some memory corruption bugs.
 * Improved debugging messages.
 * Phusion Passenger Standalone now sets underscores_in_headers.
   Fixes issue #708.
 * Fixed some process spawning compatibility problems, as
   reported in issue #842.
 * The Python WSGI loader now correctly shuts down client sockets
   even when there are child processes that keep the socket open.
 * A new configuration option PassengerPython (Apache) and
   passenger_python (Nginx) has been added so that users can
   customize the Python interpreter on a per-application basis.
   Fixes issue #852.
 * The Apache module now supports file uploads larger than 2 GB
   when on 32-bit systems. Fixes issue #838.
 * The Nginx version now supports the `passenger_temp_dir` option.
 * Environment variables set in the Nginx configuration file
   (through the `env` config option) are now correctly passed to
   all application processes. Fixes issue #371.
 * Fixed support for RVM mixed mode installations. Fixes issue #828.
 * Phusion Passenger now outputs the Date HTTP header in case the
   application didn't already do that (and was violating the HTTP spec).
   Fixes issue #485.
 * Phusion Passenger now checks whether /dev/urandom isn't broken.
   Fixes issue #516.


Release 3.9.5 (4.0.0 release candidate 3)
-----------------------------------------

 * Fixed Rake autodetection.


Release 3.9.4 (4.0.0 release candidate 2)
-----------------------------------------

 * More bug fixes.
 * More documentation updates.
 * Better crash diagnostics.


Release 3.9.3 (4.0.0 release candidate 1)
-----------------------------------------

 * The Nginx version now supports the `passenger_app_root` configuration option.
 * The Enterprise memory limiting feature has been extended to work with non-Ruby applications as well.
 * Application processes that have been killed are now automatically detected within 5 seconds. Previously Phusion Passenger needed to send a request to the process before detecting that it's gone. This change means that when you kill a process by sending it a signal, Phusion Passenger will automatically respawn it within 5 seconds (provided that the process limit settings allow respawning).
 * Phusion Passenger Standalone's HTTP client body limit has been raised from 50 MB to 1 GB.
 * Python 3 support has been added.
 * The build system has been made compatible with JRuby and Ruby 2.0.
 * The installers now print a lot more information about detected system settings so that the user can see  whether something has been wrongly detected.
 * Some performance optimizations. These involve further extending the zero-copy architecture, and the use of hash table maps instead of binary tree maps.
 * Many potential crasher and freezer bugs have been fixed.
 * Error diagnostics have been further improved.
 * Many documentation improvements.


Release 3.9.2 (4.0.0 beta 2)
----------------------------

 * New feature: JRuby and Rubinius support.
 * New feature: Out of Band Work.
 * Sending SIGBART to a Ruby process will now trigger the same behavior
   as SIGQUIT - that is, it will print a backtrace. This is necessary
   for proper JRuby support because JRuby cannot catch SIGQUIT.
 * Rolling restarts and depoyment error resistance are now also available
   in Phusion Passenger Standalone in the Enterprise version.
 * System call failure simulation framework.
 * Improved crash reporting.
 * Many documentation improvements.
 * Many bug fixes.


Release 3.9.1 (4.0.0 beta 1)
----------------------------

This is the first beta of Phusion Passenger 4. The changes are numerous.

 * Support for multiple Ruby versions.
 * The internals now use evented I/O.
 * Real-time response buffering.
 * Improved zero-copy architecture.
 * Rewritten ApplicationPool and process spawning subsystem.
 * Multithreading within Ruby apps (Phusion Passenger Enterprise only).
 * Python WSGI support lifted to "beta" status.
 * More protection against stuck processes.
 * Automatically picks up environment variables from your bashrc.
 * Allows setting environment variables directly in Apache.
 * Automatic asset pipeline support in Standalone.
 * Deleting restart.txt no longer triggers a restart.
 * More stable Union Station support.
 * Many internal robustness improvements.
 * Better relocatability without wasting space.


Release 3.0.21
--------------

 * Rebootstrapped the libev configure to fix compilation problems on Solaris 11.
 * Fixed support for RVM mixed mode installations. Fixes issue #828.
 * Fixed encoding problems in Phusion Passenger Standalone.
 * Changed preferred Nginx version to 1.2.9.
 * Catch exceptions raised by Rack application objects.
 * Fix for CVE-2013-2119. Details can be found in the announcement for version 4.0.5.
 * Version 3.0.20 was pulled because its fixes were incomplete.


Release 3.0.19
--------------

 * Nginx security fix: do not display Nginx version when
   server_tokens are off.
 * Fixed compilation problems on some systems.
 * Fixed some Union Station-related bugs.


Release 3.0.18
--------------

 * Fixed compilation problems on Fedora 17.
 * Fixed Union Station compatibility with Rails 3.2.
 * Phusion Passenger Enterprise Standalone now supports rolling
   restarts and deployment error resistance.


Release 3.0.17
--------------

 * Fixed a Ruby 1.9 encoding-related bug in the memory measurer.
   (Phusion Passenger Enterprise)
 * Fixed OOM adjustment bugs on Linux.
 * Fixed compilation problems on Fedora 18 and 19.
 * Fixed compilation problems on SunOS.
 * Fixed compilation problems on AIX. Contribution by Perry Smith.
 * Fixed various compilation warnings.
 * Upgraded preferred Nginx version to 1.2.3.

3.0.16 was an unofficial hotfix release, and so its announcement had been skipped.


Release 3.0.15
--------------

 * Updated documentation.
 * Updated website links.


Release 3.0.14
--------------

 * [Apache] Fixed a long-standing mod_rewrite-related problem.
   Some mod_rewrite rules would not work, but it depends on the exact
   mod_rewrite configuration so it would work for some people but not
   for others. Issue #563. Thanks a lot to cedricmaion for providing
   information on the nature of the bug and to peter.nash55 for
   providing a VM that allowed us to reproduce the problem.
 * [Nginx] Preferred Nginx version to 1.2.2.
   The previously preferred version was 1.2.1.
 * Cleared some confusing terminology in the documentation.
 * Fixed some Ruby 1.9 encoding problems.


Release 3.0.13
--------------

 * [Nginx] Preferred Nginx version upgraded to 1.2.1.
 * Fixed compilation problems on FreeBSD 6.4. Fixes issue #766.
 * Fixed compilation problems on GCC >= 4.6.
 * Fixed compilation problems on OpenIndiana and Solaris 11. Fixes issue #742.
 * Union Station-related bug fixes.
 * Sending the soft termination signal twice to application processes no longer makes them crash. Patch contributed by Ian Ehlert.


Release 3.0.12
--------------

 * [Apache] Support Apache 2.4. The event MPM is now also supported.
 * [Nginx] Preferred Nginx version upgraded to 1.0.15.
 * [Nginx] Preferred PCRE version upgraded to 8.30.
 * [Nginx] Fixed compatibility with Nginx < 1.0.10.
 * [Nginx] Nginx is now installed with http_gzip_static_module by default.
 * [Nginx] Fixed a memory disclosure security problem.
   The issue is documented at http://www.nginx.org/en/security_advisories.html
   and affects more modules than just Phusion Passenger. Users are advised
   to upgrade as soon as possible. Patch submitted by Gregory Potamianos.
 * [Nginx] passenger_show_version_in_header now hides the Phusion Passenger version number from the 'Server:' header too.
   Patch submitted by Gregory Potamianos.
 * Fixed a /proc deprecation warning on Linux kernel >= 3.0.


Release 3.0.11
--------------

 * Fixed a compilation problem on platforms without alloca.h, such as FreeBSD 7.
 * Improved performance and solved some warnings on Xen systems by compiling
   with `-mno-tls-direct-seg-refs`. Patch contributed by Michał Pokrywka.


Release 3.0.10
--------------

 * [Nginx] Dropped support for Nginx versions older than 1.0.0
 * [Nginx] Fixed support for Nginx 1.1.4+
 * [Nginx, Standalone] Upgraded default Nginx version to 1.0.10
   The previously default version was 1.0.5.
 * [Nginx] New option passenger_max_requests
   This is equivalent to the PassengerMaxRequests option in the Apache
   version: Phusion Passenger will automatically shutdown a worker process
   once it has processed the specified number of requests.
   Contributed by Paul Kmiec.
 * [Apache] New option PassengerBufferResponse
   The Apache version did not buffer responses. This could block the Ruby
   worker process in case of slow clients. We now enable response buffering
   by default. It can be turned off through this option. Feature contributed
   by Ryo Onodera.
 * Fixed remaining Ruby 1.9.3 compatibility problems
   We already supported Ruby 1.9.3 since 3.0.8, but due to bugs in Ruby
   1.9.3's build system Phusion Passenger would fail to detect Ruby 1.9.3
   features on some systems. Fixes issue #714.
 * Fixed a bug in PassengerPreStart
   A regression was introduced in 3.0.8, causing the prespawn script to
   connect to the host name instead of to 127.0.0.1. Fix contributed by
   Andy Allan.
 * Fixed compatibility with GCC 4.6
   Affected systems include Ubuntu 11.10.
 * Fixed various compilation problems.
 * Fixed some Ruby 1.9 encoding problems.
 * Fixed some Ruby 1.9.3 deprecation warnings.


Release 3.0.9
-------------

 * [Nginx] Fixed a NULL pointer crash that occurs on HTTP/1.0 requests
   when the Host header isn't given.
 * Fixed deprecation warnings on RubyGems >= 1.6.
 * Improved Union Station support stability.


Release 3.0.8
-------------

 * [Nginx] Upgraded preferred Nginx version to 1.0.5.
 * [Nginx] Fixed various compilation problems on various platforms.
 * [Nginx] We now ensure that SERVER_NAME is equal to HTTP_HOST without the port part.
   This is needed for Rack compliance. By default Nginx sets SERVER_NAME to
   whatever is specified in the server_name directive, but that's not necessarily
   the correct value. This fixes, for example, the use of the 'map' statement
   in config.ru.
 * [Nginx] Added the options passenger_buffer_size, passenger_buffers and passenger_busy_buffers_size.
   These options are similar to proxy_module's similarly named options. You can
   use these to e.g. increase the maximum header size limit.
 * [Nginx] passenger_pre_start now supports virtual hosts that listen on Unix domain sockets.
 * [Apache] Fixed the pcre.h compilation problem.
 * [Standalone] Fixed 'passenger stop'.
   It didn't work properly because it kept waiting for 'tail' to exit.
   We now properly terminate 'tail' as well.
 * Fixed compatibility with Rake 0.9.
 * Fixed various Ruby 1.9 compatibility issues.
 * Various documentation improvements.
 * New Union Station filter language features.
   It now supports status codes and response times.
   Please refer to https://engage.unionstationapp.com/help#filtering
   for more information.


Release 3.0.7
-------------

 * Fixed a bug passenger-install-apache2-module. It could crash on
   some systems due to a typo in the code.
 * Upgraded preferred Nginx version to 1.0.0.
 * Phusion Passenger Standalone now pre-starts application processes
   at startup instead of doing that at the first request.
 * When sending data to Union Station, the HTTP status code is now also
   logged.
 * Various Union Station-related stability improvements.
 * The Linux OOM killer was previously erroneously disabled for all
   Phusion Passenger processes, including application processes. The
   intention was to only disable it for the Watchdog. This has been
   fixed, and the Watchdog is now the only process for which the OOM
   killer is disabled.
 * Fixed some compilation problems on OpenBSD.
 * Due to a typo, the dependency on file-tail was not entirely removed
   in 3.0.6. This has now been fixed.


Release 3.0.6
-------------

 * Fixed various compilation problems such as XCode 4 support and OpenBSD support.
 * Fixed various Union Station-related stability issues.
 * Fixed an issue with host name detection on certain platforms.
 * Improved error logging in various parts.
 * The dependency on the file-tail library has been removed.
 * During installation, check whether /tmp is mounted with 'noexec'.
   Phusion Passenger's installer relies on /tmp *not* being mounted
   with 'noexec'. If it is then the installer will now show a helpful
   error message instead of bailing out in a confusing manner. Users
   can now tell the installer to use a different directory for storing
   temporary files by customizing the $TMPDIR environment variable.
 * Phusion Passenger Standalone can now run Rackup files that are not named 'config.ru'.
   The filename can be passed through the command line using the -R option.


Release 3.0.5
-------------

 * [Apache] Fixed Union Station process statistics collection
   Union Station users that are using Apache may notice that no process
   information show up in Union Station. This is because of a bug in
   Phusion Passenger's Apache version, which has now been fixed.
 * [Apache] PassengerAnalytics has been renamed to UnionStationSupport
   This option has been renamed for consistency reasons.
 * [Nginx] passenger_analytics has been renamed to union_station_support
   This option has been renamed for consistency reasons.
 * Fixed Union Station data sending on older libcurl versions
   Some Union Station users have reported that their data don't show up.
   Upon investigation this turned out to be a compatibility with older
   libcurl versions. Affected systems include all RHEL 5 based systems,
   such as RHEL 5.5 and CentOS 5.5. We've now fixed compatibility
   with older libcurl versions.
 * Added support for the Union Station filter language
   This language can be used to limit the kind of data that's sent to
   Union Station. Please read
   https://engage.unionstationapp.com/help#filtering for details.
 * Fixed a PassengerMaxPoolSize/passenger_max_pool_size violation bug
   People who host a lot of different applications on Phusion Passenger
   may notice that it sometimes spawns more processes than is allowed
   by PassengerMaxPoolSize/passenger_max_pool_size. This has been fixed.


Release 3.0.4
-------------

 * [Apache] Changed mod_dir workaround hook priority
   Phusion Passenger temporarily disables mod_dir on all Phusion
   Passenger-handled requests in order to avoid conflicts. In order to do this
   it registers some Apache hooks with the APR_HOOK_MIDDLE priority, but it
   turned out that this breaks some other modules like mod_python. The hook
   priority has been changed to APR_HOOK_LAST to match mod_dir's hook
   priorities. Issue reported by Jay Freeman.
 * Added support for Union Station: http://www.unionstationapp.com/
 * Some error messages have been improved.


Release 3.0.3
-------------

 * [Nginx] Preferred Nginx version upgraded to 0.8.54
   The previous preferred version was 0.8.53.
 * PATH_INFO and REQUEST_URI now contain the original escaped URI
   Phusion Passenger passes the URI, as reported by Apache/Nginx, to
   application processes through the PATH_INFO and REQUEST_URI variables.
   These variables are supposed to contain the original, unescaped URI, e.g.
   /clubs/%C3%BC. Both Apache and Nginx thought that it would be a good idea
   to unescape the URI before passing it to modules like Phusion Passenger,
   thereby causing PATH_INFO and REQUEST_URI to contain the unescaped URI,
   e.g. /clubs/ü. This causes all sorts of encoding problems. We now manually
   re-escape the URI when setting PATH_INFO and REQUEST_URI. Issue #404.
 * The installer no longer detects directories as potential commands
   Previously the installer would look in $PATH for everything that's
   executable, including directories. If one has /usr/lib in $PATH
   and a directory /usr/lib/gcc exists then the installer would recognize
   /usr/lib/gcc as the compiler. We now explicitly check whether the item
   is also a file.
 * PseudoIO now responds to #to_io
   Phusion Passenger sets STDERR to a PseudoIO object in order to capture
   anything written to STDERR during application startup. This breaks
   some libraries which expect STDERR to respond to #to_io. This has now
   been fixed. Issue #607.
 * Fixed various other minor bugs
   See the git commit log for details.


Release 3.0.2
-------------

 * [Nginx] Fixed compilation problems
   The Nginx compilation process was broken due to not correctly reverting
   the working directory of the Nginx configure script. This has been fixed:
   issue #595.
 * [Nginx] Fixed crash if passenger_root refers to a nonexistant directory
   Issue #599.
 * Fixed compilation problems on NetBSD
   There was a typo in a NetBSD-specific fcntl() call. It also turns out that
   NetBSD doesn't support some ISO C99 math functions like llroundl(); this
   has been worked around by using other functions. Issue #593.
 * Fixed file descriptor closing issues on FreeBSD
   Phusion Passenger child processes didn't correct close file descriptors
   on FreeBSD because it queries /dev/fd to do that. On FreeBSD /dev/fd
   only returns meaningful results if fdescfs is mounted, which it isn't
   by default. Issue #597.


Release 3.0.1
-------------

 * MUCH faster compilation
   We've applied code aggregation techniques, allowing Phusion Passenger
   to be compiled much quicker now. For example, compiling the Nginx
   component (not Nginx itself) on a MacBook Pro now takes only 29
   seconds instead of 51 seconds, an improvement of 75%! Compiling the
   Apache module on a slower Dell Inspiron now takes 39 seconds instead of
   1 minute 22 seconds, or 110% faster!
 * Fixed malfunction after web server restart
   On Linux systems that have a non-standard filesystem on /tmp, Phusion
   Passenger could malfunction after restarting the web server because of
   a bug that's only triggered on certain filesystems. Issue #569.
 * Boost upgraded to version 1.44.0.
   We were on 1.42.0.
 * Much improved startup error messages
   Phusion Passenger performs many extensive checks during startup to ensure
   integrity. However the error message in some situation could be vague.
   These startup error messages have now been improved dramatically, so that
   if something goes wrong during startup you will now more likely know why.
 * Curl < 7.12.1 is now supported
   The previous version fails to compile with Curl versions earlier than
   7.12.1. Issue #556.
 * passenger-make-enterprisey fixed
   This is the command that people can run after donating. It allows people
   to slightly modify Phusion Passenger's display name as a joke. In 3.0.0 it
   was broken because of a typo. This has been fixed.
 * Removed passenger-stress-test
   This tool was used during the early life of Phusion Passenger for stress
   testing websites. Its performance has never been very good and there are
   much better tools for stress testing, so this tool has now been removed.
 * [Apache] RailsEnv and RackEnv configuration options are now equivalent
   In previous versions, RailsEnv only had effect on Rails 1 and Rails 2 apps
   while RackEnv only had effect on Rack apps. Because Rails 3 apps are
   considered Rack apps, setting RailsEnv had no effect on Rails 3 apps.
   Because this is confusing to users, we've now made RailsEnv and RackEnv
   equivalent. Issue #579.
 * [Nginx] Fixed compilation problems on systems with unpowerful shells
   Most notably Solaris. Its default shell does not support some basic
   constructs that we used in the Nginx configure script.
 * [Nginx] Upgraded default Nginx version to to 0.8.53
   The previous default was 0.8.52.
 * [Nginx] passenger_enabled now only accepts 'on' or 'off' values
   Previously it would recognize any value not equal to 'on' as meaning
   'off'. This caused confusion among users who thought they could also
   specify 'true', so we now throw a proper error if the value is
   unrecognized. Fixes issue #583.


Release 3.0.0
-------------

This is a major release with many changes. Please read our blog for details.


Release 2.2.15
--------------

 * [Apache] Fixed incorrect temp dir cleanup by passenger-status
   On some systems, running passenger-status could print the following
   message:
   
      *** Cleaning stale folder /tmp/passenger.1234
   
   ...after which Phusion Passenger breaks because that directory is
   necessary for it to function properly. The cause of this problem
   has been found and has been fixed.
 * [Apache] Fixed some upload handling problems
   Previous versions of Phusion Passenger check whether the size of
   the received upload data matches the contents of the Content-Length
   header as received by the client. It turns out that there could
   be a mismatch e.g. because of mod_deflate input compression, so
   we can't trust Content-Length anyway and we're being too strict.
   The check has now been removed.
 * [Nginx] Fixed compilation issues with Nginx >= 0.7.66
   Thanks to Potamianos Gregory for reporting this issue. Issue #500.
 * [Nginx] Default Nginx version changed to 0.7.67
   The previous default version was 0.7.65.
 * Fixed more Bundler problems
   Previous versions of Phusion Passenger would preload some popular
   libraries such as mysql and sqlite3 in order to utilize copy-on-write
   optimizations better. However this behavior conflicts with Bundler
   so we've removed it.


Release 2.2.14
--------------

 * Added support for Rubinius
   Patch contributed by Evan Phoenix.
 * Fixed a mistake in the SIGQUIT backtrace message.
   Patch contributed by Christoffer Sawicki.
 * [Nginx] Fix a localtime() crash on FreeBSD
   This was caused by insufficient stack space for threads. Issue #499.


Release 2.2.13
--------------

 * Fixed some Rails 3 compatibility issues that were recently introduced.
 * Fixed a typo that causes config/setup_load_paths.rb not to be loaded
   correctly.


Release 2.2.12
--------------

 * Improved Bundler support.
   Previous versions might not be able to correctly load gems bundled
   by Bundler. We've also documented how our Bundler support works and
   how to override our support if you need special behavior.
   Please refer to the Phusion Passenger Users Guide, section
   "Bundler support".
 * Worked around some user account handling bugs in Ruby. Issue #192.
 * Fixed some Ruby 1.9 tempfile.rb compatibility problems.
 * Fixed some compilation problems on some ARM Linux platforms.
 * [Apache] Suppress bogus mod_xsendfile-related error messages.
   When mod_xsendfile is being used, Phusion Passenger might print
   bogus error messages like "EPIPE" or "Apache stopped forwarding
   the backend's response" to the log file. These messages are
   normal, are harmless and can be safely ignored, but they pollute
   the log file. So in this release we've added code to suppress
   these messages when mod_xsendfile is being used. Issue #474.
 * [Nginx] Fixed "passenger_user_switching off" permission problems
   If Nginx is running as root and passenger_user_switching is turned
   off, then Phusion Passenger would fail to initialize because of
   a permission problem. This has been fixed. Issue #458.
 * [Nginx] Nginx >= 0.8.38 is now supported.
   Thanks to Sergey A. Osokin for reporting the problem.
 * [Nginx] passenger-install-nginx-module upgraded
    It now defaults to installing Nginx 0.7.65 instead of 0.7.64.


Release 2.2.11
--------------

 * This release fixes a regression that appeared in 2.2.10 which only
   affects Apache. When under high load, Apache might freeze and stop
   responding to requests. It is caused by a race condition which is
   why it escaped our last release testing.
   
   This problem does not affect Nginx; you only have to upgrade if
   you're using Apache.
   
   http://groups.google.com/group/phusion-passenger/t/d5bb2f17c8446ea0


Release 2.2.10
--------------

 * Fixed some Bundler compatibility problems.
 * Fixed some file descriptor passing problems, which previously
   could lead to mysterious crashes.
 * Fixed some compilation problems on newer GCC versions. Issue #430.
 * Support #size method in rack.input.



Release 2.2.9
-------------

 * Fixed compatibility with Rails 3.
   Actually, previous Phusion Passenger releases were already compatible
   with Rails 3, depending on the spawn method that would be invoked. Here's
   the story:
   
   Since Phusion Passenger 2.2.8, when the file config.ru exists, Phusion
   Passenger will treat the app as a Rack app, not as a Rails app. This is
   in contrast to earlier versions which gave Rails detection more priority
   than Rack detection. Phusion Passenger loads Rack apps and Rails apps in
   different ways. The Rails loader was not compatible with Rails 3, which
   is what we've fixed in this release.
   
   That said, a Rails 3 app would have worked out-of-the-box on Phusion
   Passenger 2.2.8 as well because Rails 3 apps include a config.ru file
   by default, causing Phusion Passenger 2.2.8 to use the Rack loader.
   Earlier versions of Phusion Passenger would just completely bail out
   because they'd use the Rails loader.
   
   That said, with 2.2.9 there are still some caveats:
   - Smart spawning (the mechanism with which REE's 33% memory reduction
     is implemented) is *not* supported for Rack apps. This means that if
     you want to utilize smart spawning with Rails 3, then you should
     remove your config.ru file.
   - Rails 3 depends on Rack 1.1.0. You must have Rack 1.1.0 installed as
     a gem, even if you've bundled it with the gem bundler. This is because
     Phusion Passenger itself depends on Rack.
   
   Both of these caveats are temporary. We have plans to solve both of these
   properly in the future.
 * What's up with the Gem Bundler?
   There has been some reports that Phusion Passenger is not compatible with
   Yehuda Katz's gem bundler (http://github.com/wycats/bundler). This might
   have been true for an earlier version of the gem bundler, but the latest
   version seems to work fine. Please note that you need to insert the
   following snippet in config/preinitializer.rb, as instructed by the gem
   bundler's README:
   
     require "#{RAILS_ROOT}/vendor/gems/environment"
   
   The Rails::Boot monkey patching code as posted at
   http://yehudakatz.com/2009/11/03/using-the-new-gem-bundler-today/
   does not seem to be required anymore.
 * Fixed support for ActiveRecord subclasses that connect to another database.
   ActiveRecord subclasses that connect to a database other than the default
   one did not have their connection correctly cleared after forking.
   This can result in weird errors along the lines of "Lost connection to
   MySQL server during query". Issue #429.
 * [Nginx] Fixed PCRE URL.
   passenger-install-nginx-module downloads PCRE 7.8 if PCRE is not already
   installed. However PCRE 7.8 has been removed from their FTP server,
   so we've updated the URL to point to the latest version, 8.0.


Release 2.2.8
-------------

 * [Nginx] Fixed some signal handling problems.
   Restarting Nginx on OS X with SIGHUP can sometimes take a long time or
   even fail completely. This is because of some signal handling problems,
   which have now been fixed.
 * [Nginx] Added OpenSSL as dependency.
   OpenSSL is required in order to install Nginx, but this was not checked
   by passenger-install-nginx-module. As a result,
   passenger-install-nginx-module fails on e.g. out-of-the-box Ubuntu
   installations until the user manually installs OpenSSL. Issue #422.
 * [Nginx] Fixed support for internal redirects and subrequests.
   It is now possible to, for example, point X-Accel-Redirects to Phusion
   Passenger-served URLs. Patch contributed by W. Andrew Loe III: issue #433.
 * [Apache] Fixed a GnuTLS compatibility issue.
   mod_gnutls can cause Phusion Passenger to crash because of an unchecked
   NULL pointer. This problem has now been fixed: issue #391.
 * Fixed thread creation issue on Intel Itanium platforms.
   This fixes issue #427.
 * Fixed compilation problems on Linux running on the Renesas SH4 CPU.
   Patch contributed by iwamatsu: issue #428.
 * The Rack library has been unvendored.
   The original reason for vendoring was to work around broken Rails
   applications that explicitly specify Rack as a gem dependency. We've
   found a better workaround that does not require vendoring Rack.
   This also fixes a compatibility problem with Rails 3, because Rails
   3 depends on a newer Rack version than the one we had vendored.
   Issue #432.
 * Fixed compatibility with Ruby 1.9.1 patchlevel >= 152
   Ruby 1.9.1 patchlevel >= 152 has a bug in its tempfile library. If you've
   seen an error message along the lines of

      *** Exception IOError in Passenger RequestHandler (closed stream)
   
   then this is a Ruby bug at work. This bug has been fixed in Ruby 1.9.2,
   but Ruby 1.9.1 still contains this bug. We've added a workaround so that
   the bug is not triggered with this Ruby version. Issue #432.


Release 2.2.7
-------------

 * Removed forgotten debugging code in passenger-install-apache2-module,
   which caused it not to compile anything.


Release 2.2.6
-------------

 * Some /tmp cleaner programs such as tmpwatch try to remove subdirectories
   in /tmp/passenger.xxx after a while because they think those
   subdirectories are unused. This could cause Phusion Passenger to
   malfunction, requiring a web server restart. Measures have now been
   taken to prevent those tmp cleaner programs from removing anything
   in /tmp/passenger.xxx. Issue #365.
 * When autodetecting the application type, Rack is now given more priority
   than Rails. This allows one to drop a config.ru file in a Rails directory
   and have it detected as a Rack application instead of a Rails application.
   Patch contributed by Sam Pohlenz: issue #338.
 * The default socket backlog has been increased from 'SOMAXCONN' (which
   is 128 on most platforms) to 1024. This should fix most
   'helper_server.sock failed: Resource temporarily unavailable'
   errors.
 * Fixed compilation problems on Solaris. Issue #369 and issue #379.
 * Fixed crashes on PowerPC.
 * Some Ruby 1.9 compatibility fixes. Issue #398.
 * The installer now displays correct dependency installation instructions
   for Mandriva Linux.
 * [Apache] The location of the 'apxs' and 'apr-config' commands can now
   also be passed to the installer through the --apxs-path and
   --apr-config-path parameters, in addition to the $APXS2 and $APR_CONFIG
   environment variables. Issue #3.
 * [Nginx] Various problems that only occur on 64-bit platforms have been fixed.
 * [Nginx] The installer now installs Nginx 0.7.64 by default.


Release 2.2.5
-------------

 * [Apache] Small file uploads are now buffered; fixes potential DoS attack
   Phusion Passenger buffers large file uploads to temp files so that it
   doesn't block applications while an upload is in progress, but it sent
   small uploads directly to the application without buffering it. This could
   result in a potential DoS attack: the client can send many small, incomplete
   file uploads to the server, and this would block all application processes
   until a timeout occurs. In order to solve this problem, Phusion Passenger
   now buffers small file uploads in memory. Bug #356.

 * [Apache] Fixed support for mod_rewrite passthrough rules
   Mod_rewrite passthrough rules were not properly supported because of a bug
   fix for supporting encoded slashes (%2f) in URLs. Unfortunately, due to
   bugs/limitations in Apache, we can support either encoded slashes or
   mod_rewrite passthrough rules, but not both; supporting one will break the
   other.

   Support for mod_rewrite passthrough rules is now enabled by default; that
   is, support for encoded slashes is disabled by default. A new configuration
   option, "PassengerAllowEncodedSlashes", has been added. Turning this option
   on will enable support for encoded slashes and disable support for
   mod_rewrite passthrough rules.

   Issue #113 and issue #230.

 * [Apache] Added a configuration option for resolving symlinks in the document root path
   Phusion Passenger 2.2.0 and higher no longer resolves symlinks in
   the document root path in order to properly support Capistrano-style
   directory structures. The exact behavior is documented in the Users Guide,
   section "How Phusion Passenger detects whether a virtual host is a web
   application".

   However, some people relied on the old behavior. A new configuration option,
   PassengerResolveSymlinksInDocumentRoot, has been added to allow reverting
   back to the old behavior.

   Patch contributed by Locaweb (http://www.locaweb.com.br/).

 * [Apache] mod_env variables are now also passed through CGI environment headers
   Prior to version 2.2.3, environment variables set by mod_env are passed to
   the application as CGI environment headers, not through Ruby's ENV variable.
   In the last release we introduced support for setting ENV environment
   variables with mod_env, and got rid of the code for setting CGI environment
   headers. It turns out that some people relied on the old behavior, we so now
   environment variables set with mod_env are set in both ENV and in the CGI
   environment.
   
   Fixes bug #335.

 * [Apache] Fixed compilation problems on some Linux systems with older versions of Apache
   If you used to see compilation errors like this:

       ext/apache2/Configuration.cpp:554: error: expected primary-expression before '.' token

   then this version should compile properly.

 * [Apache] Fixed I/O timeouts for communication with backend processes
   Got rid of the code for enforcing I/O timeouts when reading from or writing to
   a backend process. This caused more problems than it solved.

 * [Nginx] Support for streaming responses (e.g. Comet or HTTP push)
   Buffering of backend responses is now disabled. This fixes support for
   streaming responses, something which the Apache version has supported
   for a while now. One can generate streaming responses in Ruby on Rails
   like this:

       render :text => lambda { |response, output|
           10_000.times do |i|
               output.write("hello #{i}!\n")
           end
       }

 * [Nginx] Installer now installs Nginx 0.7.61 by default
   Previously it installed 0.6.37 by default.

 * [Nginx] Fixed the installer's --extra-configure-flags flag when combined with --auto-download
   Arguments passed to --extra-configure-flags were not being passed to the
   Nginx configure script when --auto-download is given. This has been
   fixed: bug #349.

 * [Nginx] Fixed unnecessary download of PCRE
   The installer now checks whether PCRE is installed in /opt/local (e.g.
   MacPorts) as well before concluding that it isn't installed and going ahead
   with downloading PCRE.

 * Fixed STDERR capturing
   While spawning an application, Phusion Passenger captures any output written
   to STDERR so that it can show them later if the application failed to start.
   This turns out to be much more difficult than expected, with all kinds of
   corner cases that can mess up this feature.

   For example, if the Rails log file is not writable, then this can cause
   Rails to crash with a bizarre and unhelpful error message whenever it tries
   to write to STDERR:

       /!\ FAILSAFE /!\  Thu Aug 20 14:58:39 +1000 2009
       Status: 500 Internal Server Error
       undefined method `[]' for nil:NilClass

   Some applications reopen STDERR to a log file. This didn't work.

   Of all of these problems have been fixed now. (Bug #332)

 * Fixed some bugs in application sources preloading
   Rails >= 2.2 already preloads the application sources, in which case Phusion
   Passenger wasn't supposed to perform it's own preloading, but the Rails
   >= 2.2 detection code was bugged. This has been fixed.

   Rails < 2.2 doesn't preload the application sources by itself, but there
   should be a certain order with which the sources are preloaded, otherwise
   preloading could fail in some applications. We now enforce a specific load
   order: first models, then controllers, then helpers.

   Bug #359.
 
 * Fixed a few bugs in WSGI compliance
   PATH_INFO is supposed to be set to the request URI, but without the query
   string and without the base URI. This has been fixed: bug #360.

 * Fixed some Ruby 1.9-specific crashes caused by encoding issues. Bug #354.
 * Fixed loading of config/environment.rb on Ruby 1.9.2, because Ruby 1.9.2
   no longer has "." in the default load path. Patch by metaljastix, issue #368.
 * The Users Guide for Apache now mentions something about correct permissions
   for application directories.
 * Fixed compilation problems on IA-64 (bug #118). We also reduced the stack
   sizes for the threads by half, so Phusion Passenger should use even less
   virtual memory now.
 * Fixed compilation problems on Linux systems with ARM CPU.
 * Fixed a few compatibility problems with 64-bit OpenBSD.
 * Fixed a few typos and minor bugs.


Older releases
--------------
Please consult the blog posts on http://old.blog.phusion.nl/ for the information about older releases.<|MERGE_RESOLUTION|>--- conflicted
+++ resolved
@@ -1,14 +1,11 @@
 Release 5.1.12 (Not yet released)
 ---------------------------------
 
-<<<<<<< HEAD
  * Changes the Debian/Ubuntu install script to completely restart Apache upon upgrade. This prevents issues due to a "half upgraded" state (old Passenger Apache module + new Passenger core). Closes GH-2000.
  * Adds Ubuntu 17.10 "Artful" packages.
  * Fixes a case in which -- when Passenger is configured with user switching turned off -- it is unable to open the web server log file and aborts during startup. This regression was introduced in 5.1.8. Closes GH-1990.
+ * [Nginx] Fixes the default for the `passenger_app_group_name` to start with the `passenger_app_root` rather than the document root (the end remains the same: `passenger_app_env`).
  * [Standalone] Adds support for using `start_timeout` in Passengerfile.json.
-=======
- * [Nginx] Fixes the default for the `passenger_app_group_name` to start with the `passenger_app_root` rather than the document root (the end remains the same: `passenger_app_env`).
->>>>>>> 6619ae21
  * [Enterprise] Uses libuv to detect total system RAM, allows for compilation on pre-10.11 macOS.
  * [Enterprise] Added a max request queue time option, to limit time requests spend in the request queue. Closes GH-1688.
 
