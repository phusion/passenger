--- conflicted
+++ resolved
@@ -6,11 +6,7 @@
  * [Nginx] It is now allowed to specify `passenger_enabled` in the `http` context as well.
  * [Nginx] Namespaced Jsoncpp under the Passenger namespace to avoid collisions with Google Pagespeed's copy when linked into Nginx.
  * [Standalone] Enables HTTP/2 support in the Nginx template. Support is only active if SSL is used, to avoid potential issues with HTTP/2 on HTTP ports. Closes GH-1945.
-<<<<<<< HEAD
- * [Enterprise, Standalone] Adds a new feature that is especially useful on Heroku: deferred port binding. When `--defer-port-binding` is set, Passenger does not listen on the given port until the application has finished spawning. If the application starts slowly then this mechanism can prevent the Heroku boot timeout from killing the dyno.
-=======
  * [Enterprise, Standalone] Adds a new feature that is especially useful on Heroku: deferred port binding. When `--defer-port-binding` is set, Passenger does not listen on the given port until the application has finished spawning. If the application starts slowly then this mechanism can prevent the Heroku request timeout from killing the dyno (the boot timeout still applies).
->>>>>>> d3fff18d
  * [Enterprise, Standalone] Fixes duplicate warnings when Passengerfile.json contains errors.
  * Adds support for Bundler 2.0's new `gems.rb` and `gems.locked`. Learn more about these in [Gemfile's new clothes](https://depfu.com/blog/2017/09/06/gemfiles-new-clothes). Closes GH-1982.
  * Removes Debian packages for Ubuntu 12.04 Precise.
