--- conflicted
+++ resolved
@@ -1,10 +1,10 @@
-<<<<<<< HEAD
 Release 5.0.10
 --------------
 
  * It is now possible to run `passenger-status`, `passenger-config restart-app` and other admin commands without using sudo. When run without sudo, these admin commands will allow you to operate on apps and processes that are owned by the user that invoked the admin command. Closes GH-1392.
  * The `passenger-config reopen-logs` command now works by instructing the Watchdog process to reopen the log file, while instructing the other Passenger processes to re-inerhit the log file from the Watchdog instead of trying to reopen the log file on their own. This makes log file reopening more robust. Closes GH-1452.
-=======
+
+
 Release 5.0.9
 -------------
 
@@ -19,7 +19,6 @@
  * [Nginx] The preferred Nginx version is now 1.8.0. It was previously 1.6.3.
  * [Nginx] Passenger now passes to the application the raw URI as sent by the client, as long as Nginx didn't modify the URI (e.g. as part of rewrite rules). This means that escaped slashes (%2F) in the URI now work correctly and out-of-the-box as long as there are no applicable rewrite rules.
  * [Nginx] Fixes that crash that would occur if Nginx is configured to log to syslog. And to prevent log messages from disappearing into a black hole, Passenger will now ask you to set `passenger_log_level` if Nginx is configured to log to syslog. Closes GH-1514.
->>>>>>> 8f254d21
 
 
 Release 5.0.8
