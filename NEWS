--- conflicted
+++ resolved
@@ -1,4 +1,3 @@
-<<<<<<< HEAD
 Release 3.0.0
 -------------
 
@@ -17,13 +16,13 @@
  * PassengerMinInstances
  * File descriptor passing fixes: more robust now.
  * Multicorn.
-=======
+
+
 Release 2.2.7
 -------------
 
  * Removed forgotten debugging code in passenger-install-apache2-module,
    which caused it not to compile anything.
->>>>>>> 565470aa
 
 
 Release 2.2.6
