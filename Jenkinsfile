--- conflicted
+++ resolved
@@ -53,474 +53,202 @@
         script {
           parallel(
             'Ruby unit tests on Linux': {
-<<<<<<< HEAD
-              if (params.RUBY_LINUX) {
-                node('linux') {
-                  timestamps() {
-                    withEnv(LINUX_ENV) {
-                      checkout scm
-                      ansiColor('xterm') {
-                        sh './dev/ci/setup-host'
-                        try {
-                          sh './dev/ci/run-tests-with-docker ruby'
-                        } finally {
-                          sh 'mv buildout/testlogs buildout/RUBY_LINUX'
-                          archiveArtifacts artifacts: 'buildout/RUBY_LINUX/**'
-                        }
-                      }
-                    }
-                  }
-                }
-              } else {
-                echo 'Test skipped.'
-              }
-            },
-            'Ruby unit tests on macOS': {
-              if (params.RUBY_MACOS) {
-                node('macos') {
-                  timestamps() {
-                    withEnv(MACOS_ENV) {
-                      checkout scm
-                      ansiColor('xterm') {
-                        sh './dev/ci/setup-host ruby'
-                        try {
-                          sh './dev/ci/run-tests-natively ruby'
-                        } finally {
-                          sh 'mv buildout/testlogs buildout/RUBY_MACOS'
-                          archiveArtifacts artifacts: 'buildout/RUBY_MACOS/**'
-                        }
-                      }
-                    }
-                  }
-                }
-              } else {
-                echo 'Test skipped.'
-=======
               setupTest(params.RUBY_LINUX, 'linux', LINUX_ENV) {
                 checkout scm
                 sh './dev/ci/setup-host'
-                sh './dev/ci/run-tests-with-docker ruby'
+                try {
+                  sh './dev/ci/run-tests-with-docker ruby'
+                } finally {
+                  sh 'mv buildout/testlogs buildout/RUBY_LINUX'
+                  archiveArtifacts artifacts: 'buildout/RUBY_LINUX/**'
+                }
               }
             },
             'Ruby unit tests on macOS': {
               setupTest(params.RUBY_MACOS, 'macos', MACOS_ENV) {
                 checkout scm
                 sh './dev/ci/setup-host ruby'
-                sh './dev/ci/run-tests-natively ruby'
->>>>>>> 223fdd6c
+                try {
+                  sh './dev/ci/run-tests-natively ruby'
+                } finally {
+                  sh 'mv buildout/testlogs buildout/RUBY_MACOS'
+                  archiveArtifacts artifacts: 'buildout/RUBY_MACOS/**'
+                }
               }
             },
 
             'Node.js unit tests on Linux': {
-<<<<<<< HEAD
-              node('linux') {
-                if (params.NODEJS_LINUX) {
-                  timestamps() {
-                    withEnv(LINUX_ENV) {
-                      checkout scm
-                      ansiColor('xterm') {
-                        sh './dev/ci/setup-host'
-                        try {
-                          sh './dev/ci/run-tests-with-docker nodejs'
-                        } finally {
-                          sh 'mv buildout/testlogs buildout/NODEJS_LINUX'
-                          archiveArtifacts artifacts: 'buildout/NODEJS_LINUX/**'
-                        }
-                      }
-                    }
-                  }
-                } else {
-                  echo 'Test skipped.'
-                }
-              }
-            },
-            'Node.js unit tests on macOS': {
-              node('macos') {
-                if (params.NODEJS_MACOS) {
-                  timestamps() {
-                    withEnv(MACOS_ENV) {
-                      checkout scm
-                      ansiColor('xterm') {
-                        sh './dev/ci/setup-host nodejs'
-                        try {
-                          sh './dev/ci/run-tests-natively nodejs'
-                        } finally {
-                          sh 'mv buildout/testlogs buildout/NODEJS_MACOS'
-                          archiveArtifacts artifacts: 'buildout/NODEJS_MACOS/**'
-                        }
-                      }
-                    }
-                  }
-                } else {
-                  echo 'Test skipped.'
-                }
-=======
               setupTest(params.NODEJS_LINUX, 'linux', LINUX_ENV) {
                 checkout scm
                 sh './dev/ci/setup-host'
-                sh './dev/ci/run-tests-with-docker nodejs'
+                try {
+                  sh './dev/ci/run-tests-with-docker nodejs'
+                } finally {
+                  sh 'mv buildout/testlogs buildout/NODEJS_LINUX'
+                  archiveArtifacts artifacts: 'buildout/NODEJS_LINUX/**'
+                }
               }
             },
             'Node.js unit tests on macOS': {
               setupTest(params.NODEJS_MACOS, 'macos', MACOS_ENV) {
                 checkout scm
                 sh './dev/ci/setup-host nodejs'
-                sh './dev/ci/run-tests-natively nodejs'
->>>>>>> 223fdd6c
+                try {
+                  sh './dev/ci/run-tests-natively nodejs'
+                } finally {
+                  sh 'mv buildout/testlogs buildout/NODEJS_MACOS'
+                  archiveArtifacts artifacts: 'buildout/NODEJS_MACOS/**'
+                }
               }
             },
 
             'C++ unit tests on Linux, normal user': {
-<<<<<<< HEAD
-              node('linux') {
-                if (params.CXX_LINUX) {
-                  timestamps() {
-                    withEnv(LINUX_ENV) {
-                      checkout scm
-                      ansiColor('xterm') {
-                        sh './dev/ci/setup-host'
-                        try {
-                          sh './dev/ci/run-tests-with-docker cxx'
-                        } finally {
-                          sh 'mv buildout/testlogs buildout/CXX_LINUX'
-                          archiveArtifacts artifacts: 'buildout/CXX_LINUX/**'
-                        }
-                      }
-                    }
-                  }
-                } else {
-                  echo 'Test skipped.'
-                }
-              }
-            },
-            'C++ unit tests on Linux, as root': {
-              node('linux') {
-                if (params.CXX_LINUX_ROOT) {
-                  timestamps() {
-                    withEnv(LINUX_ENV + ['SUDO=1']) {
-                      checkout scm
-                      ansiColor('xterm') {
-                        sh './dev/ci/setup-host'
-                        try {
-                          sh './dev/ci/run-tests-with-docker cxx'
-                        } finally {
-                          sh 'mv buildout/testlogs buildout/CXX_LINUX_ROOT'
-                          archiveArtifacts artifacts: 'buildout/CXX_LINUX_ROOT/**'
-                        }
-                      }
-                    }
-                  }
-                } else {
-                  echo 'Test skipped.'
-                }
-              }
-            },
-            'C++ unit tests on macOS': {
-              node('macos') {
-                if (params.CXX_MACOS) {
-                  timestamps() {
-                    withEnv(MACOS_ENV) {
-                      checkout scm
-                      ansiColor('xterm') {
-                        sh './dev/ci/setup-host cxx'
-                        try {
-                          sh './dev/ci/run-tests-natively cxx'
-                        } finally {
-                          sh 'mv buildout/testlogs buildout/CXX_MACOS'
-                          archiveArtifacts artifacts: 'buildout/CXX_MACOS/**'
-                        }
-                      }
-                    }
-                  }
-                } else {
-                  echo 'Test skipped.'
-                }
-=======
               setupTest(params.CXX_LINUX, 'linux', LINUX_ENV) {
                 checkout scm
                 sh './dev/ci/setup-host'
-                sh './dev/ci/run-tests-with-docker cxx'
+                try {
+                  sh './dev/ci/run-tests-with-docker cxx'
+                } finally {
+                  sh 'mv buildout/testlogs buildout/CXX_LINUX'
+                  archiveArtifacts artifacts: 'buildout/CXX_LINUX/**'
+                }
               }
             },
             'C++ unit tests on Linux, as root': {
               setupTest(params.CXX_LINUX_ROOT, 'linux', LINUX_ENV + ['SUDO=1']) {
                 checkout scm
                 sh './dev/ci/setup-host'
-                sh './dev/ci/run-tests-with-docker cxx'
+                try {
+                  sh './dev/ci/run-tests-with-docker cxx'
+                } finally {
+                  sh 'mv buildout/testlogs buildout/CXX_LINUX_ROOT'
+                  archiveArtifacts artifacts: 'buildout/CXX_LINUX_ROOT/**'
+                }
               }
             },
             'C++ unit tests on macOS': {
               setupTest(params.CXX_MACOS, 'macos', MACOS_ENV) {
                 checkout scm
                 sh './dev/ci/setup-host cxx'
-                sh './dev/ci/run-tests-natively cxx'
->>>>>>> 223fdd6c
+                try {
+                  sh './dev/ci/run-tests-natively cxx'
+                } finally {
+                  sh 'mv buildout/testlogs buildout/CXX_MACOS'
+                  archiveArtifacts artifacts: 'buildout/CXX_MACOS/**'
+                }
               }
             },
 
             'Apache integration tests on Linux': {
-<<<<<<< HEAD
-              node('linux') {
-                if (params.APACHE2_LINUX) {
-                  timestamps() {
-                    withEnv(LINUX_ENV) {
-                      checkout scm
-                      ansiColor('xterm') {
-                        sh './dev/ci/setup-host'
-                        try {
-                          sh './dev/ci/run-tests-with-docker apache2'
-                        } finally {
-                          sh 'mv buildout/testlogs buildout/APACHE2_LINUX'
-                          archiveArtifacts artifacts: 'buildout/APACHE2_LINUX/**'
-                        }
-                      }
-                    }
-                  }
-                } else {
-                  echo 'Test skipped.'
-                }
-              }
-            },
-            'Apache integration tests on macOS': {
-              node('macos') {
-                if (params.APACHE2_MACOS) {
-                  timestamps() {
-                    withEnv(MACOS_ENV) {
-                      checkout scm
-                      ansiColor('xterm') {
-                        sh './dev/ci/setup-host apache2'
-                        try {
-                          sh './dev/ci/run-tests-natively apache2'
-                        } finally {
-                          sh 'mv buildout/testlogs buildout/APACHE2_MACOS'
-                          archiveArtifacts artifacts: 'buildout/APACHE2_MACOS/**'
-                        }
-                      }
-                    }
-                  }
-                } else {
-                  echo 'Test skipped.'
-                }
-=======
               setupTest(params.APACHE2_LINUX, 'linux', LINUX_ENV) {
                 checkout scm
                 sh './dev/ci/setup-host'
-                sh './dev/ci/run-tests-with-docker apache2'
+                try {
+                  sh './dev/ci/run-tests-with-docker apache2'
+                } finally {
+                  sh 'mv buildout/testlogs buildout/APACHE2_LINUX'
+                  archiveArtifacts artifacts: 'buildout/APACHE2_LINUX/**'
+                }
               }
             },
             'Apache integration tests on macOS': {
               setupTest(params.APACHE2_MACOS, 'macos', MACOS_ENV) {
                 checkout scm
                 sh './dev/ci/setup-host apache2'
-                sh './dev/ci/run-tests-natively apache2'
->>>>>>> 223fdd6c
+                try {
+                  sh './dev/ci/run-tests-natively apache2'
+                } finally {
+                  sh 'mv buildout/testlogs buildout/APACHE2_MACOS'
+                  archiveArtifacts artifacts: 'buildout/APACHE2_MACOS/**'
+                }
               }
             },
 
             'Nginx integration tests on Linux': {
-<<<<<<< HEAD
-              node('linux') {
-                if (params.NGINX_LINUX) {
-                  timestamps() {
-                    withEnv(LINUX_ENV) {
-                      checkout scm
-                      ansiColor('xterm') {
-                        sh './dev/ci/setup-host'
-                        try {
-                          sh './dev/ci/run-tests-with-docker nginx'
-                        } finally {
-                          sh 'mv buildout/testlogs buildout/NGINX_LINUX'
-                          archiveArtifacts artifacts: 'buildout/NGINX_LINUX/**'
-                        }
-                      }
-                    }
-                  }
-                } else {
-                  echo 'Test skipped.'
-                }
-              }
-            },
-            'Nginx integration tests on macOS': {
-              node('macos') {
-                if (params.NGINX_MACOS) {
-                  timestamps() {
-                    withEnv(MACOS_ENV) {
-                      checkout scm
-                      ansiColor('xterm') {
-                        sh './dev/ci/setup-host nginx'
-                        try {
-                          sh './dev/ci/run-tests-natively nginx'
-                        } finally {
-                          sh 'mv buildout/testlogs buildout/NGINX_MACOS'
-                          archiveArtifacts artifacts: 'buildout/NGINX_MACOS/**'
-                        }
-                      }
-                    }
-                  }
-                } else {
-                  echo 'Test skipped.'
-                }
-=======
               setupTest(params.NGINX_LINUX, 'linux', LINUX_ENV) {
                 checkout scm
                 sh './dev/ci/setup-host'
-                sh './dev/ci/run-tests-with-docker nginx'
+                try {
+                  sh './dev/ci/run-tests-with-docker nginx'
+                } finally {
+                  sh 'mv buildout/testlogs buildout/NGINX_LINUX'
+                  archiveArtifacts artifacts: 'buildout/NGINX_LINUX/**'
+                }
               }
             },
             'Nginx integration tests on macOS': {
               setupTest(params.NGINX_MACOS, 'macos', MACOS_ENV) {
                 checkout scm
                 sh './dev/ci/setup-host nginx'
-                sh './dev/ci/run-tests-natively nginx'
->>>>>>> 223fdd6c
+                try {
+                  sh './dev/ci/run-tests-natively nginx'
+                } finally {
+                  sh 'mv buildout/testlogs buildout/NGINX_MACOS'
+                  archiveArtifacts artifacts: 'buildout/NGINX_MACOS/**'
+                }
               }
             },
 
             'Nginx dynamic module compatibility test on Linux': {
-<<<<<<< HEAD
-              node('linux') {
-                if (params.NGINX_DYNAMIC_LINUX) {
-                  timestamps() {
-                    withEnv(LINUX_ENV) {
-                      checkout scm
-                      ansiColor('xterm') {
-                        sh './dev/ci/setup-host'
-                        try {
-                          sh './dev/ci/run-tests-with-docker nginx-dynamic'
-                        } finally {
-                          sh 'mv buildout/testlogs buildout/NGINX_DYNAMIC_LINUX'
-                          archiveArtifacts artifacts: 'buildout/NGINX_DYNAMIC_LINUX/**'
-                        }
-                      }
-                    }
-                  }
-                } else {
-                  echo 'Test skipped.'
-                }
-              }
-            },
-            'Nginx dynamic module compatibility test on macOS': {
-              node('macos') {
-                if (params.NGINX_DYNAMIC_MACOS) {
-                  timestamps() {
-                    withEnv(MACOS_ENV) {
-                      checkout scm
-                      ansiColor('xterm') {
-                        sh './dev/ci/setup-host nginx-dynamic'
-                        try {
-                          sh './dev/ci/run-tests-natively nginx-dynamic'
-                        } finally {
-                          sh 'mv buildout/testlogs buildout/NGINX_DYNAMIC_MACOS'
-                          archiveArtifacts artifacts: 'buildout/NGINX_DYNAMIC_MACOS/**'
-                        }
-                      }
-                    }
-                  }
-                } else {
-                  echo 'Test skipped.'
-                }
-=======
               setupTest(params.NGINX_DYNAMIC_LINUX, 'linux', LINUX_ENV) {
                 checkout scm
                 sh './dev/ci/setup-host'
-                sh './dev/ci/run-tests-with-docker nginx-dynamic'
+                try {
+                  sh './dev/ci/run-tests-with-docker nginx-dynamic'
+                } finally {
+                  sh 'mv buildout/testlogs buildout/NGINX_DYNAMIC_LINUX'
+                  archiveArtifacts artifacts: 'buildout/NGINX_DYNAMIC_LINUX/**'
+                }
               }
             },
             'Nginx dynamic module compatibility test on macOS': {
               setupTest(params.NGINX_DYNAMIC_MACOS, 'macos', MACOS_ENV) {
                 checkout scm
                 sh './dev/ci/setup-host nginx-dynamic'
-                sh './dev/ci/run-tests-natively nginx-dynamic'
->>>>>>> 223fdd6c
+                try {
+                  sh './dev/ci/run-tests-natively nginx-dynamic'
+                } finally {
+                  sh 'mv buildout/testlogs buildout/NGINX_DYNAMIC_MACOS'
+                  archiveArtifacts artifacts: 'buildout/NGINX_DYNAMIC_MACOS/**'
+                }
               }
             },
 
             'Passenger Standalone integration tests on Linux': {
-<<<<<<< HEAD
-              node('linux') {
-                if (params.STANDALONE_LINUX) {
-                  timestamps() {
-                    withEnv(LINUX_ENV) {
-                      checkout scm
-                      ansiColor('xterm') {
-                        sh './dev/ci/setup-host'
-                        try {
-                          sh './dev/ci/run-tests-with-docker standalone'
-                        } finally {
-                          sh 'mv buildout/testlogs buildout/STANDALONE_LINUX'
-                          archiveArtifacts artifacts: 'buildout/STANDALONE_LINUX/**'
-                        }
-                      }
-                    }
-                  }
-                } else {
-                  echo 'Test skipped.'
-                }
-              }
-            },
-            'Passenger Standalone integration tests on macOS': {
-              node('macos') {
-                if (params.STANDALONE_MACOS) {
-                  timestamps() {
-                    withEnv(MACOS_ENV) {
-                      checkout scm
-                      ansiColor('xterm') {
-                        sh './dev/ci/setup-host standalone'
-                        try {
-                          sh './dev/ci/run-tests-natively standalone'
-                        } finally {
-                          sh 'mv buildout/testlogs buildout/STANDALONE_MACOS'
-                          archiveArtifacts artifacts: 'buildout/STANDALONE_MACOS/**'
-                        }
-                      }
-                    }
-                  }
-                } else {
-                  echo 'Test skipped.'
-                }
-=======
               setupTest(params.STANDALONE_LINUX, 'linux', LINUX_ENV) {
                 checkout scm
                 sh './dev/ci/setup-host'
-                sh './dev/ci/run-tests-with-docker standalone'
+                try {
+                  sh './dev/ci/run-tests-with-docker standalone'
+                } finally {
+                  sh 'mv buildout/testlogs buildout/STANDALONE_LINUX'
+                  archiveArtifacts artifacts: 'buildout/STANDALONE_LINUX/**'
+                }
               }
             },
             'Passenger Standalone integration tests on macOS': {
               setupTest(params.STANDALONE_MACOS, 'macos', MACOS_ENV) {
                 checkout scm
                 sh './dev/ci/setup-host standalone'
-                sh './dev/ci/run-tests-natively standalone'
->>>>>>> 223fdd6c
+                try {
+                  sh './dev/ci/run-tests-natively standalone'
+                } finally {
+                  sh 'mv buildout/testlogs buildout/STANDALONE_MACOS'
+                  archiveArtifacts artifacts: 'buildout/STANDALONE_MACOS/**'
+                }
               }
             },
 
             'Source packaging unit tests': {
-<<<<<<< HEAD
-              node('') {
-                if (params.SOURCE_PACKAGING) {
-                  timestamps() {
-                    withEnv(LINUX_ENV) {
-                      checkout scm
-                      ansiColor('xterm') {
-                        sh './dev/ci/setup-host'
-                        try {
-                          sh './dev/ci/run-tests-with-docker source-packaging'
-                        } finally {
-                          sh 'mv buildout/testlogs buildout/SOURCE_PACKAGING'
-                          archiveArtifacts artifacts: 'buildout/SOURCE_PACKAGING/**'
-                        }
-                      }
-                    }
-                  }
-                } else {
-                  echo 'Test skipped.'
-                }
-=======
               setupTest(params.SOURCE_PACKAGING, 'linux', LINUX_ENV) {
                 checkout scm
                 sh './dev/ci/setup-host'
-                sh './dev/ci/run-tests-with-docker source-packaging'
->>>>>>> 223fdd6c
+                try {
+                  sh './dev/ci/run-tests-with-docker source-packaging'
+                } finally {
+                  sh 'mv buildout/testlogs buildout/SOURCE_PACKAGING'
+                  archiveArtifacts artifacts: 'buildout/SOURCE_PACKAGING/**'
+                }
               }
             }
           )
