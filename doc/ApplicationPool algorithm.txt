= ApplicationPool algorithm


== Introduction

For efficiency reasons, Passenger keeps a pool spawned Rails/Ruby applications.
Please read the C++ API documentation for the ApplicationPool class for a full
introduction. This document describes an algorithm for managing the pool.

The algorithm should strive to keep spawning to a minimum.

TODO: check whether the algorithm has thrashing behavior.


== Definitions

=== Vocabulary

- "Application root":
  The toplevel directory in which an application is contained. For Rails
  application, this is the same as RAILS_ROOT, i.e. the directory that contains
  "app/", "public/", etc. For a Rack application, this is the directory that
  contains "config.ru".

- "Active application instance":
  An application instance that has more than 0 active sessions.

=== Types

Most of the types that we use in this document are pretty standard. But we
explicitly define some special types:

- list<SomeType>
  A doubly linked list which contains elements of type SomeType. It supports
  all the usual list operations that one can expect from a linked list, like
  add_to_back(), etc.
  
  The following operations deserve special mention:
  * remove(iterator)
    Removes the specified element from the list. _iterator_ is a linked list
    iterator: it probably contains the links and a reference to the actual
    list element, depending on the list implementation. This operation can be
    done in O(1) time.
  
  * move_to_front(iterator)
    Moves the specified element to the front of the list. _iterator_ is an
    iterator, as described earlier.
  
- Domain
  A compound type (class) which contains information about an application root,
  such as the application instances that have been spawned for this application
  root.
  
  A Domain has the following members:
  * instances (list<AppContainer>) - a list of AppContainer objects.
    
    Invariant:
        containers is non-empty.
        for all 0 <= i < containers.size() - 1:
           if containers[i].app is active:
              containers[i + 1].app is active

  * size (unsigned integer): The number of items in _instances_.

- AppContainer
  A compound type (class) which contains an application instance, as well as
  iterators for various linked lists. These iterators make it possible to
  perform actions on the linked list in O(1) time.
  
  An AppContainer has the following members:
  * app - An Application object, representing an application instance.
  * last_used (time) - The last time a session for this application instance
    was opened or closed.
  * sessions (integer) - The number of open sessions for this application
    instance.
    Invariant:
       (sessions == 0) == (This AppContainer is in inactive_apps.)
  * iterator - The iterator for this AppContainer in the linked list
    domains[app.app_root].instances
  * ia_iterator - The iterator for this AppContainer in the linked list
    inactive_apps. This iterator is only valid if this AppContainer really is
    in that list.

=== Special functions

- spawn(app_root)
  Spawns a new instance of the application at the given application root.
  Throws an exception if something went wrong. This function is thread-safe.
  Note that application initialization can take an arbitrary amount of time.

=== Instance variables

The algorithm requires the following instance variables for storing state
information:

- lock: mutex
  This lock is used for implementing thread-safetiness. We assume that it
  is non-recursive, i.e. if a thread locks a mutex that it has already locked,
  then it will result in a deadlock.

- domains: map[string => Domain]
  Maps an application root to its Domain object. This map contains all
  application instances in the pool.
  
  Invariant:
     for all values d in domains:
        d.size <= count
     (sum of all d.size in domains) == count
  
- max: integer
  The maximum number of AppContainer objects that may exist in the pool.

- max_per_app: integer
  The maximum number of AppContainer objects that may be simultaneously alive
  for a single Domain.

- count: integer
  The current number of AppContainer objects in the pool.
  Since 'max' can be set dynamically during the life time of an application
  pool, 'count > max' is possible.

- active: integer
  The number of application instances in the pool that are active.
  Invariant:
     active <= count

- inactive_apps: list<AppContainer>
  A linked list of AppContainer objects. All application instances in this list
  are inactive.
  
  Invariant:
     inactive_apps.size() == count - active
     for all c in inactive_apps:
        c can be found in _domains_.
        c.sessions == 0

- restart_file_times: map[string => time]
  Maps an application root to the last known modification time of
  'restart.txt'.
  
  Invariant:
     for all keys app_root in restart_times:
        domains.has_key(app_root)


== Class relations

Here's an UML diagram in ASCII art:

[AppContainer] 1..* -------+
                           |
                           |
                           
                           1
[ApplicationPool]       [Domain]
       1                  0..*

       |                   |
       +-------------------+


== Algorithm in pseudo code

# Thread-safetiness notes:
# - All wait commands are to unlock the lock during waiting.

function get(app_root):
	MAX_ATTEMPTS = 10
	attempt = 0
	time_limit = now() + 5 seconds
	lock.synchronize:
		while (true):
			attempt++
			container, domain = spawn_or_use_existing(app_root)
			container.last_used = current_time()
			container.sessions++
			try:
				return container.app.connect()
			on exception:
				container.sessions--
				if (attempt == MAX_ATTEMPTS):
					propagate exception
				else:
					# The app instance seems to have crashed.
					# So we remove this instance from our data
					# structures.
					instances = domain.instances
					instances.remove(container.iterator)
					if instances.empty():
						domains.remove(app_root)
					count--
					active--


# Returns a pair of [AppContainer, Domain] that matches the given application
# root. If no such AppContainer exists, then it is created and a new
# application instance is spawned. All exceptions that occur are propagated.
function spawn_or_use_existing(app_root):
	domain = domains[app_root]
	
	if (domain != nil) and (needs_restart(app_root)):
		for all container in domain.instances:
			if container.sessions == 0:
				inactive_apps.remove(container.ia_iterator)
			else:
				active--
			domain.instances.remove(container.iterator)
			count--
		domains.remove(app_root)
		list = nil
		Tell spawn server to reload code for app_root.
	
	if domain != nil:
		# There are apps for this app root.
		instances = domain.instances
		
		if (instances.front.sessions == 0):
			# There is an inactive app, so we use it.
			container = instances.front
			instances.move_to_back(container.iterator)
			inactive_apps.remove(container.ia_iterator)
			active++
		else if	(count >= max) or (
			(max_per_app != 0) and (domain.size >= max_per_app)
			):
			# All apps are active, and the pool is full. 
			#  -OR-
			# All apps are active and the number of max instances
			# spawned for this application has been reached.
			#
			# We're not allowed to spawn a new application instance.
			# So we connect to an already active application. This connection
			# will be put into that application's queue.
			container = a container in _instances_ with the smallest _session_ value
			instances.move_to_back(container.iterator)
		else:
			# All apps are active, but the pool hasn't reached its
			# maximum yet. So we spawn a new app.
			container = new AppContainer
			# TODO: we should add some kind of timeout check for spawning.
			container.app = spawn(app_root)
			container.sessions = 0
			iterator = instances.add_to_back(container)
			container.iterator = iterator
			domain.size++
			count++
			active++
	else:
		# There are no apps for this app root.
		wait until
		  (active < max) and
		  (max_per_app == 0 or domain.size < max_per_app)
		if count == max:
			# Here we are in a though situation. There are several
			# apps which are inactive, and none of them have
			# application root _app_root_, so we must kill one of
			# them in order to free a spot in the pool. But which
			# one do we kill? We want to minimize spawning.
			#
			# It's probably a good idea to keep some kind of
			# statistics in order to decide this. We want the
			# application root that gets the least traffic to be
			# killed. But for now, we kill a random application
			# instance.
			container = inactive_apps.pop_front
			domain = domains[container.app.app_root]
			instances = domain.instances
			instances.remove(container.iterator)
			if instances.empty():
				domains.remove(container.app.app_root)
				restart_file_times.remove(container.app.app_root)
			else:
				domain.size--
			count--
		container = new AppContainer
		# TODO: we should add some kind of timeout check for spawning.
		container.app = spawn(app_root)
		container.sessions = 0
		domain = domains[app_root]
		if domain == nil:
			domain = new Domain
			domain.size = 1
			domains[app_root] = domain
		else:
			domain.size++
		iterator = domain.instances.add_to_back(container)
		container.iterator = iterator
		count++
		active++
	return [container, domain]


# The following function is to be called when a session has been closed.
# _container_ is the AppContainer that contains the application for which a
# session has been closed.
function session_has_been_closed(container):
	lock.synchronize:
		domain = domains[container.app.app_root]
		if domain != nil:
			container.last_used = current_time()
			container.sessions--
			if container.sessions == 0:
				domain.instances.move_to_front(container.iterator)
				container.ia_iterator = inactive_apps.add_to_back(container.app)
				active--


function needs_restart(app_root):
	restart_file = "$app_root/tmp/restart.txt"
	s = stat(restart_file)
	if s != null:
		delete_file(restart_file)
		if (deletion was successful) or (file was already deleted):
			restart_file_times.remove(app_root)
			result = true
		else:
			last_restart_file_time = restart_file_times[app_root]
			if last_restart_time == null:
				result = true
			else:
				result = s.mtime != last_restart_file_time
			restart_file_times[app_root] = s.mtime
	else:
		restart_file_times.remove(app_root)
		result = false
	return result


# The following thread will be responsible for cleaning up idle application
# instances, i.e. instances that haven't been used for a while.
# This can be disabled per app when setting it's maxIdleTime to 0.
thread cleaner:
	lock.synchronize:
		done = false
		while !done:
			Wait until CLEAN_INTERVAL seconds have expired, or until the thread has been signalled to quit.
			if thread has been signalled to quit:
				done = true
				break
			
			now = current_time()
			for all container in inactive_apps:
				app = container.app
<<<<<<< HEAD
				domain = domains[app.app_root]
				instances = domain.instances
				if now - container.last_used > MAX_IDLE_TIME:
					instances.remove(container.iterator)
					inactive_apps.remove(container.iterator)
					domain.size--
=======
				app_list = apps[app.app_root]
				# if MAX_IDLE_TIME is 0 we don't clean up the instance,
				# giving us the option to persist the app container forever unless it's killed by another app
				if (MAX_IDLE_TIME > 0) and (now - container.last_used > MAX_IDLE_TIME):
					app_list.remove(container.iterator)
					inactive_apps.remove(iterator for container)
					app_instance_count[app.app_root]--
>>>>>>> 49e3fd38
					count--
				if instances.empty():
					domains.remove(app.app_root)
					restart_file_times.remove(app.app_root)
<|MERGE_RESOLUTION|>--- conflicted
+++ resolved
@@ -341,22 +341,15 @@
 			now = current_time()
 			for all container in inactive_apps:
 				app = container.app
-<<<<<<< HEAD
 				domain = domains[app.app_root]
 				instances = domain.instances
-				if now - container.last_used > MAX_IDLE_TIME:
+				# If MAX_IDLE_TIME is 0 we don't clean up the instance,
+				# giving us the option to persist the app container
+				# forever unless it's killed by another app.
+				if (MAX_IDLE_TIME > 0) and (now - container.last_used > MAX_IDLE_TIME):
 					instances.remove(container.iterator)
 					inactive_apps.remove(container.iterator)
 					domain.size--
-=======
-				app_list = apps[app.app_root]
-				# if MAX_IDLE_TIME is 0 we don't clean up the instance,
-				# giving us the option to persist the app container forever unless it's killed by another app
-				if (MAX_IDLE_TIME > 0) and (now - container.last_used > MAX_IDLE_TIME):
-					app_list.remove(container.iterator)
-					inactive_apps.remove(iterator for container)
-					app_instance_count[app.app_root]--
->>>>>>> 49e3fd38
 					count--
 				if instances.empty():
 					domains.remove(app.app_root)
