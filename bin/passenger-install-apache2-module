#!/usr/bin/env ruby
#  Phusion Passenger - http://www.modrails.com/
#  Copyright (c) 2008, 2009 Phusion
#
#  "Phusion Passenger" is a trademark of Hongli Lai & Ninh Bui.
#
#  Permission is hereby granted, free of charge, to any person obtaining a copy
#  of this software and associated documentation files (the "Software"), to deal
#  in the Software without restriction, including without limitation the rights
#  to use, copy, modify, merge, publish, distribute, sublicense, and/or sell
#  copies of the Software, and to permit persons to whom the Software is
#  furnished to do so, subject to the following conditions:
#
#  The above copyright notice and this permission notice shall be included in
#  all copies or substantial portions of the Software.
#
#  THE SOFTWARE IS PROVIDED "AS IS", WITHOUT WARRANTY OF ANY KIND, EXPRESS OR
#  IMPLIED, INCLUDING BUT NOT LIMITED TO THE WARRANTIES OF MERCHANTABILITY,
#  FITNESS FOR A PARTICULAR PURPOSE AND NONINFRINGEMENT. IN NO EVENT SHALL THE
#  AUTHORS OR COPYRIGHT HOLDERS BE LIABLE FOR ANY CLAIM, DAMAGES OR OTHER
#  LIABILITY, WHETHER IN AN ACTION OF CONTRACT, TORT OR OTHERWISE, ARISING FROM,
#  OUT OF OR IN CONNECTION WITH THE SOFTWARE OR THE USE OR OTHER DEALINGS IN
#  THE SOFTWARE.

PASSENGER_ROOT = File.expand_path(File.dirname(__FILE__) << "/..")
$LOAD_PATH.unshift("#{PASSENGER_ROOT}/lib")
$LOAD_PATH.unshift("#{PASSENGER_ROOT}/ext")

# The Apache executable may be located in an 'sbin' folder. We add
# the 'sbin' folders to $PATH just in case. On some systems
# 'sbin' isn't in $PATH unless the user is logged in as root from
# the start (i.e. not via 'su' or 'sudo').
ENV["PATH"] += ":/usr/sbin:/sbin:/usr/local/sbin"

require 'optparse'
require 'phusion_passenger/platform_info'
require 'phusion_passenger/dependencies'
require 'phusion_passenger/abstract_installer'
include PlatformInfo

class Installer < PhusionPassenger::AbstractInstaller
	include PhusionPassenger
	
	def dependencies
		result = [
			Dependencies::GCC,
			Dependencies::Ruby_DevHeaders,
			Dependencies::Ruby_OpenSSL,
			Dependencies::RubyGems,
			Dependencies::Rake,
			Dependencies::Apache2,
			Dependencies::Apache2_DevHeaders,
			Dependencies::FastThread
		]
		if Dependencies.fastthread_required?
			result << Dependencies::FastThread
		end
		# Some broken servers don't have apr-config or apu-config installed.
		# Nevertheless, it is possible to compile Apache modules if Apache
		# was configured with --included-apr. So here we check whether
		# apr-config and apu-config are available. If they're not available,
		# then we only register them as required dependency if no Apache
		# module can be compiled without their presence.
		if (PlatformInfo.apr_config && PlatformInfo.apu_config) ||
		   PlatformInfo.apr_config_needed_for_building_apache_modules?
			result << Dependencies::APR_DevHeaders
			result << Dependencies::APU_DevHeaders
		end
		return result
	end
	
	def users_guide
		return "#{DOCDIR}/Users guide Apache.html"
	end
	
	def install!
		if PhusionPassenger.natively_packaged?
			check_dependencies || exit(1)
			show_apache2_config_snippets
			show_deployment_example
			exit
		end
		
		Dir.chdir(PASSENGER_ROOT)
		show_welcome_screen
		check_dependencies || exit(1)
		check_whether_apache_uses_compatible_mpm
		check_write_permission_to_passenger_root || exit(1)
		if install_apache2_module
			show_apache2_config_snippets
			show_deployment_example
		else
			show_possible_solutions_for_compilation_and_installation_problems
			exit(1)
		end
	end

private
	def show_welcome_screen
		render_template 'apache2/welcome', :version => VERSION_STRING
		wait
	end
	
	def check_whether_apache_uses_compatible_mpm
		# 'httpd -V' output is in the form of:
		#
		# Server MPM:      Prefork     # <--- this line is not always available!
		# ...
		# Server compiled with....
		#  -D APACHE_MPM_DIR="server/mpm/prefork"
		output = `#{PlatformInfo.httpd} -V`
		output =~ /^Server MPM: +(.*)$/
		if $1
			mpm = $1.downcase
		else
			output =~ /APACHE_MPM_DIR="server\/mpm\/(.*)"/
			if $1
				mpm = $1.downcase
			else
				mpm = nil
			end
		end
		if mpm != "prefork" && mpm != "worker"
			new_screen
			render_template 'apache2/apache_must_be_compiled_with_compatible_mpm',
				:current_mpm => mpm
			wait
		end
	end
	
	def check_write_permission_to_passenger_root
		File.new("__test__.txt", "w").close
		return true
	rescue SystemCallError
		puts
		line
		if Process.uid == 0
			render_template 'apache2/no_write_permission_to_passenger_root'
		else
			render_template 'apache2/run_installer_as_root'
		end
		return false
	ensure
		File.unlink("__test__.txt") rescue nil
	end
	
	def install_apache2_module
		puts
		line
		color_puts '<banner>Compiling and installing Apache 2 module...</banner>'
		puts "cd #{PASSENGER_ROOT}"
		if ENV['TRACE']
<<<<<<< HEAD
			puts "#{RUBY} -S #{RAKE} --trace clean apache2"
			return sh(RUBY, "-S", RAKE, "--trace", "clean", "apache2")
		else
			puts "#{RUBY} -S #{RAKE} clean apache2"
			return sh(RUBY, "-S", RAKE, "clean", "apache2")
=======
			puts "#{RUBY} -S #{PlatformInfo.rake} --trace clean apache2"
			return system(RUBY, "-S", PlatformInfo.rake, "--trace", "clean", "apache2")
		else
			puts "#{RUBY} -S #{PlatformInfo.rake} clean apache2"
			return system(RUBY, "-S", PlatformInfo.rake, "clean", "apache2")
>>>>>>> a7051bfa
		end
	end
	
	def show_apache2_config_snippets
		puts
		line
		if PhusionPassenger.natively_packaged?
			module_location = "#{PASSENGER_ROOT}/lib/phusion_passenger/mod_passenger.so"
		else
			module_location = "#{PASSENGER_ROOT}/ext/apache2/mod_passenger.so"
		end
		render_template 'apache2/config_snippets',
			:module_location => module_location,
			:passenger_root => PASSENGER_ROOT,
			:ruby => RUBY
		if PhusionPassenger.natively_packaged?
			wait(10)
		else
			wait
		end
	end
	
	def show_deployment_example
		puts
		line
		render_template 'apache2/deployment_example',
			:users_guide => users_guide,
			:phusion_website => PHUSION_WEBSITE,
			:passenger_website => PASSENGER_WEBSITE
	end
	
	def show_possible_solutions_for_compilation_and_installation_problems
		new_screen
		render_template 'apache2/possible_solutions_for_compilation_and_installation_problems',
			:users_guide => users_guide,
			:passenger_website => PASSENGER_WEBSITE
	end
end

options = {}
parser = OptionParser.new do |opts|
	opts.banner = "Usage: passenger-install-apache2-module [options]"
	opts.separator ""
	
	opts.separator "Options:"
	opts.on("-a", "--auto", String, "Automatically build the Apache module,\n" <<
	        "#{' ' * 37}without interactively asking for user\n" <<
	        "#{' ' * 37}input.") do
		options[:auto] = true
	end
end
begin
	parser.parse!
rescue OptionParser::ParseError => e
	puts e
	puts
	puts "Please see '--help' for valid options."
	exit 1
end

Installer.new(options).start<|MERGE_RESOLUTION|>--- conflicted
+++ resolved
@@ -150,19 +150,11 @@
 		color_puts '<banner>Compiling and installing Apache 2 module...</banner>'
 		puts "cd #{PASSENGER_ROOT}"
 		if ENV['TRACE']
-<<<<<<< HEAD
-			puts "#{RUBY} -S #{RAKE} --trace clean apache2"
-			return sh(RUBY, "-S", RAKE, "--trace", "clean", "apache2")
-		else
-			puts "#{RUBY} -S #{RAKE} clean apache2"
-			return sh(RUBY, "-S", RAKE, "clean", "apache2")
-=======
 			puts "#{RUBY} -S #{PlatformInfo.rake} --trace clean apache2"
-			return system(RUBY, "-S", PlatformInfo.rake, "--trace", "clean", "apache2")
+			return sh(RUBY, "-S", PlatformInfo.rake, "--trace", "clean", "apache2")
 		else
 			puts "#{RUBY} -S #{PlatformInfo.rake} clean apache2"
-			return system(RUBY, "-S", PlatformInfo.rake, "clean", "apache2")
->>>>>>> a7051bfa
+			return sh(RUBY, "-S", PlatformInfo.rake, "clean", "apache2")
 		end
 	end
 	
