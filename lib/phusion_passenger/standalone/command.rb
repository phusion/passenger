#  Phusion Passenger - http://www.modrails.com/
#  Copyright (c) 2010, 2011, 2012 Phusion
#
#  "Phusion Passenger" is a trademark of Hongli Lai & Ninh Bui.
#
#  Permission is hereby granted, free of charge, to any person obtaining a copy
#  of this software and associated documentation files (the "Software"), to deal
#  in the Software without restriction, including without limitation the rights
#  to use, copy, modify, merge, publish, distribute, sublicense, and/or sell
#  copies of the Software, and to permit persons to whom the Software is
#  furnished to do so, subject to the following conditions:
#
#  The above copyright notice and this permission notice shall be included in
#  all copies or substantial portions of the Software.
#
#  THE SOFTWARE IS PROVIDED "AS IS", WITHOUT WARRANTY OF ANY KIND, EXPRESS OR
#  IMPLIED, INCLUDING BUT NOT LIMITED TO THE WARRANTIES OF MERCHANTABILITY,
#  FITNESS FOR A PARTICULAR PURPOSE AND NONINFRINGEMENT. IN NO EVENT SHALL THE
#  AUTHORS OR COPYRIGHT HOLDERS BE LIABLE FOR ANY CLAIM, DAMAGES OR OTHER
#  LIABILITY, WHETHER IN AN ACTION OF CONTRACT, TORT OR OTHERWISE, ARISING FROM,
#  OUT OF OR IN CONNECTION WITH THE SOFTWARE OR THE USE OR OTHER DEALINGS IN
#  THE SOFTWARE.
require 'optparse'
require 'phusion_passenger'
require 'phusion_passenger/standalone/utils'

module PhusionPassenger
module Standalone

class Command
	DEFAULT_OPTIONS = {
		:address       => '0.0.0.0',
		:port          => 3000,
		:env           => ENV['RAILS_ENV'] || ENV['RACK_ENV'] || 'development',
		:max_pool_size => 6,
		:min_instances => 1,
		:spawn_method  => 'smart',
		:nginx_version => PREFERRED_NGINX_VERSION
	}.freeze
	
	include Utils
	
	def self.show_in_command_list
		return true
	end
	
	def self.description
		return nil
	end
	
	def initialize(args)
		@args = args.dup
		@original_args = args.dup
		@options = DEFAULT_OPTIONS.dup
	end

private
	def require_daemon_controller
		if !defined?(DaemonController)
			begin
				require 'daemon_controller'
				begin
					require 'daemon_controller/version'
					too_old = DaemonController::VERSION_STRING < '1.0.0'
				rescue LoadError
					too_old = true
				end
				if too_old
					error "Your version of daemon_controller is too old. " <<
					      "You must install 1.0.0 or later. Please upgrade:\n\n" <<
					      
					      " sudo gem uninstall FooBarWidget-daemon_controller\n" <<
					      " sudo gem install daemon_controller"
					exit 1
				end
			rescue LoadError
				error "Please install daemon_controller first:\n\n" <<
				      " sudo gem install daemon_controller"
				exit 1
			end
		end
	end
	
	def require_erb
		require 'erb' unless defined?(ERB)
	end
	
	def require_optparse
		require 'optparse' unless defined?(OptionParser)
	end
	
	def require_app_finder
		require 'phusion_passenger/standalone/app_finder' unless defined?(AppFinder)
	end
	
	def debugging?
		return ENV['PASSENGER_DEBUG'] && !ENV['PASSENGER_DEBUG'].empty?
	end
	
	def parse_options!(command_name, description = nil)
		help = false
		
		global_config_file = File.join(ENV['HOME'], LOCAL_DIR, "standalone", "config")
		if File.exist?(global_config_file)
			require 'phusion_passenger/standalone/config_file' unless defined?(ConfigFile)
			global_options = ConfigFile.new(:global_config, global_config_file).options
			@options.merge!(global_options)
		end
		
		require_optparse
		parser = OptionParser.new do |opts|
			opts.banner = "Usage: passenger #{command_name} [options]"
			opts.separator description if description
			opts.separator " "
			opts.separator "Options:"
			yield opts
			opts.on("-h", "--help", "Show this help message") do
				help = true
			end
		end
		parser.parse!(@args)
		if help
			puts parser
			exit 0
		end
	end
	
	def error(message)
		if message =~ /\n/
			STDERR.puts("*** ERROR ***\n" << wrap_desc(message, 80, 0))
		else
			STDERR.puts(wrap_desc("*** ERROR: #{message}", 80, 0))
		end
		@plugin.call_hook(:error, message) if @plugin
	end
	
	# Word wrap the given option description text so that it is formatted
	# nicely in the --help output.
	def wrap_desc(description_text, max_width = 43, newline_prefix_size = 37)
		line_prefix = "\n" << (' ' * newline_prefix_size)
		result = description_text.gsub(/(.{1,#{max_width}})( +|$\n?)|(.{1,#{max_width}})/, "\\1\\3#{line_prefix}")
		result.strip!
		return result
	end
	
	def determine_various_resource_locations(create_subdirs = true)
		require_app_finder
		if @options[:socket_file]
			pid_basename = "passenger.pid"
			log_basename = "passenger.log"
		else
			pid_basename = "passenger.#{@options[:port]}.pid"
			log_basename = "passenger.#{@options[:port]}.log"
		end
		if @args.empty?
			if AppFinder.looks_like_app_directory?(".")
				@options[:pid_file] ||= File.expand_path("tmp/pids/#{pid_basename}")
				@options[:log_file] ||= File.expand_path("log/#{log_basename}")
				if create_subdirs
					ensure_directory_exists(File.dirname(@options[:pid_file]))
					ensure_directory_exists(File.dirname(@options[:log_file]))
				end
			else
				@options[:pid_file] ||= File.expand_path(pid_basename)
				@options[:log_file] ||= File.expand_path(log_basename)
			end
		else
			@options[:pid_file] ||= File.expand_path(File.join(@args[0], pid_basename))
			@options[:log_file] ||= File.expand_path(File.join(@args[0], log_basename))
		end
	end
	
	def write_nginx_config_file
		require 'phusion_passenger/platform_info/ruby'
		ensure_directory_exists(@temp_dir)
		
		File.open(@location_config_filename, 'w') do |f|
			f.puts '[locations]'
			f.puts "bin=#{PhusionPassenger.bin_dir}"
			if debugging?
				f.puts "agents=#{PhusionPassenger.agents_dir}"
			else
				f.puts "agents=#{passenger_support_files_dir}"
			end
			f.puts "helper_scripts=#{PhusionPassenger.helper_scripts_dir}"
			f.puts "resources=#{PhusionPassenger.resources_dir}"
			f.puts "doc=#{PhusionPassenger.doc_dir}"
			if debugging?
				f.puts "runtimelib=#{PhusionPassenger.runtime_libdir}"
			else
				f.puts "runtimelib=#{passenger_support_files_dir}"
			end
			f.puts "headers=#{PhusionPassenger.header_dir}"
			f.puts "rubylib=#{PhusionPassenger.ruby_libdir}"
			f.puts "ruby_native_support=#{ruby_native_support_dir}"
			f.puts "apache2_module=/nonexistent"
			if PhusionPassenger.compilable_source_dir
				f.puts "compilable_source=#{PhusionPassenger.compilable_source_dir}"
			end
		end
		puts File.read(@location_config_filename) if debugging?
		
		File.open(@config_filename, 'w') do |f|
			f.chmod(0644)
			template_filename = File.join(PhusionPassenger.templates_dir,
				"standalone", "config.erb")
			require_erb
			erb = ERB.new(File.read(template_filename))
			
			# The template requires some helper methods which are defined in start_command.rb.
			output = erb.result(binding)
			f.write(output)
			puts output if debugging?
		end
	end
	
	def determine_nginx_start_command
		if @options[:nginx_bin]
			nginx_bin = @options[:nginx_bin]
		else
			nginx_bin = "#{nginx_dir}/nginx"
		end
		return "#{nginx_bin} -c '#{@config_filename}' -p '#{@temp_dir}/'"
	end
	
	# Returns the port on which to ping Nginx.
	def nginx_ping_port
		if @options[:ping_port]
			return @options[:ping_port]
		else
			return @options[:port]
		end
	end
	
	def create_nginx_controller(extra_options = {})
		require_daemon_controller
		require 'socket' unless defined?(UNIXSocket)
		@temp_dir        = "/tmp/passenger-standalone.#{$$}"
		@config_filename = "#{@temp_dir}/config"
<<<<<<< HEAD
		@location_config_filename = "#{@temp_dir}/locations.ini"
=======
		if @options[:socket_file]
			ping_spec = [:unix, @options[:socket_file]]
		else
			ping_spec = [:tcp, @options[:address], nginx_ping_port]
		end
>>>>>>> c923e2d6
		opts = {
			:identifier    => 'Nginx',
			:before_start  => method(:write_nginx_config_file),
			:start_command => method(:determine_nginx_start_command),
			:ping_command  => ping_spec,
			:pid_file      => @options[:pid_file],
			:log_file      => @options[:log_file],
			:timeout       => 25
		}
		@nginx = DaemonController.new(opts.merge(extra_options))
		@nginx_mutex = Mutex.new
	end
end

end # module Standalone
end # module PhusionPassenger<|MERGE_RESOLUTION|>--- conflicted
+++ resolved
@@ -237,15 +237,12 @@
 		require 'socket' unless defined?(UNIXSocket)
 		@temp_dir        = "/tmp/passenger-standalone.#{$$}"
 		@config_filename = "#{@temp_dir}/config"
-<<<<<<< HEAD
 		@location_config_filename = "#{@temp_dir}/locations.ini"
-=======
 		if @options[:socket_file]
 			ping_spec = [:unix, @options[:socket_file]]
 		else
 			ping_spec = [:tcp, @options[:address], nginx_ping_port]
 		end
->>>>>>> c923e2d6
 		opts = {
 			:identifier    => 'Nginx',
 			:before_start  => method(:write_nginx_config_file),
