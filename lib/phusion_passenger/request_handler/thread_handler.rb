--- conflicted
+++ resolved
@@ -29,7 +29,6 @@
 PhusionPassenger.require_passenger_lib 'utils/unseekable_socket'
 
 module PhusionPassenger
-<<<<<<< HEAD
   class RequestHandler
 
     # This class encapsulates the logic of a single RequestHandler thread.
@@ -246,6 +245,11 @@
             request_method = $1
             request_uri    = $2
             protocol       = $3
+            if request_method.nil?
+              warn("*** Passenger RequestHandler warning: " <<
+                "Invalid HTTP request.")
+              return
+            end
             path_info, query_string    = request_uri.split("?", 2)
             headers[REQUEST_METHOD]    = request_method
             headers["REQUEST_URI"]     = request_uri
@@ -409,392 +413,4 @@
     end
 
   end # class RequestHandler
-=======
-class RequestHandler
-
-
-# This class encapsulates the logic of a single RequestHandler thread.
-class ThreadHandler
-	include DebugLogging
-	include Utils
-
-	class Interrupted < StandardError
-	end
-
-	REQUEST_METHOD = 'REQUEST_METHOD'.freeze
-	GET            = 'GET'.freeze
-	PING           = 'PING'.freeze
-	OOBW           = 'OOBW'.freeze
-	PASSENGER_CONNECT_PASSWORD  = 'PASSENGER_CONNECT_PASSWORD'.freeze
-	CONTENT_LENGTH = 'CONTENT_LENGTH'.freeze
-	TRANSFER_ENCODING = 'TRANSFER_ENCODING'.freeze
-
-	MAX_HEADER_SIZE = 128 * 1024
-
-	OBJECT_SPACE_SUPPORTS_LIVE_OBJECTS      = ObjectSpace.respond_to?(:live_objects)
-	OBJECT_SPACE_SUPPORTS_ALLOCATED_OBJECTS = ObjectSpace.respond_to?(:allocated_objects)
-	OBJECT_SPACE_SUPPORTS_COUNT_OBJECTS     = ObjectSpace.respond_to?(:count_objects)
-	GC_SUPPORTS_TIME        = GC.respond_to?(:time)
-	GC_SUPPORTS_CLEAR_STATS = GC.respond_to?(:clear_stats)
-
-	attr_reader :thread
-	attr_reader :stats_mutex
-	attr_reader :interruptable
-	attr_reader :iteration
-
-	def initialize(request_handler, options = {})
-		@request_handler   = request_handler
-		@server_socket     = Utils.require_option(options, :server_socket)
-		@socket_name       = Utils.require_option(options, :socket_name)
-		@protocol          = Utils.require_option(options, :protocol)
-		@app_group_name    = Utils.require_option(options, :app_group_name)
-		Utils.install_options_as_ivars(self, options,
-			:app,
-			:union_station_core,
-			:connect_password,
-			:keepalive_enabled
-		)
-
-		@stats_mutex   = Mutex.new
-		@interruptable = false
-		@iteration     = 0
-
-		if @protocol == :session
-			metaclass = class << self; self; end
-			metaclass.class_eval do
-				alias parse_request parse_session_request
-			end
-		elsif @protocol == :http
-			metaclass = class << self; self; end
-			metaclass.class_eval do
-				alias parse_request parse_http_request
-			end
-		else
-			raise ArgumentError, "Unknown protocol specified"
-		end
-	end
-
-	def install
-		@thread = Thread.current
-		Thread.current[:passenger_thread_handler] = self
-		PhusionPassenger.call_event(:starting_request_handler_thread)
-	end
-
-	def main_loop(finish_callback)
-		socket_wrapper = Utils::UnseekableSocket.new
-		channel        = MessageChannel.new
-		buffer         = ''
-		buffer.force_encoding('binary') if buffer.respond_to?(:force_encoding)
-
-		begin
-			finish_callback.call
-			while true
-				hijacked = accept_and_process_next_request(socket_wrapper, channel, buffer)
-				socket_wrapper = Utils::UnseekableSocket.new if hijacked
-			end
-		rescue Interrupted
-			# Do nothing.
-		end
-		debug("Thread handler main loop exited normally")
-	ensure
-		@stats_mutex.synchronize { @interruptable = true }
-	end
-
-private
-	# Returns true if the socket has been hijacked, false otherwise.
-	def accept_and_process_next_request(socket_wrapper, channel, buffer)
-		@stats_mutex.synchronize do
-			@interruptable = true
-		end
-		if @last_connection
-			connection = @last_connection
-			channel.io = connection
-			@last_connection = nil
-			headers = parse_request(connection, channel, buffer)
-		else
-			connection = socket_wrapper.wrap(@server_socket.accept)
-		end
-		@stats_mutex.synchronize do
-			@interruptable = false
-			@iteration    += 1
-		end
-		trace(3, "Accepted new request on socket #{@socket_name}")
-		if !headers
-			# New socket accepted, instead of keeping-alive an old one
-			channel.io = connection
-			headers = parse_request(connection, channel, buffer)
-		end
-		if headers
-			prepare_request(connection, headers)
-			begin
-				if headers[REQUEST_METHOD] == GET
-					process_request(headers, connection, socket_wrapper, @protocol == :http)
-				elsif headers[REQUEST_METHOD] == PING
-					process_ping(headers, connection)
-				elsif headers[REQUEST_METHOD] == OOBW
-					process_oobw(headers, connection)
-				else
-					process_request(headers, connection, socket_wrapper, @protocol == :http)
-				end
-			rescue Exception
-				has_error = true
-				raise
-			ensure
-				if headers[RACK_HIJACK_IO]
-					socket_wrapper = nil
-					connection = nil
-					channel = nil
-				end
-				finalize_request(connection, headers, has_error)
-				trace(3, "Request done.")
-			end
-		else
-			trace(2, "No headers parsed; disconnecting client.")
-		end
-	rescue Interrupted
-		raise
-	rescue => e
-		if socket_wrapper && socket_wrapper.source_of_exception?(e)
-			# EPIPE is harmless, it just means that the client closed the connection.
-			# Other errors might indicate a problem so we print them, but they're
-			# probably not bad enough to warrant stopping the request handler.
-			if !e.is_a?(Errno::EPIPE)
-				print_exception("Passenger RequestHandler's client socket", e)
-			end
-		else
-			if headers
-				PhusionPassenger.log_request_exception(headers, e)
-			end
-			raise e if should_reraise_error?(e)
-		end
-	ensure
-		# Close connection if keep-alive not possible
-		if connection && !connection.closed? && !@last_connection
-			# The 'close_write' here prevents forked child
-			# processes from unintentionally keeping the
-			# connection open.
-			begin
-				connection.close_write
-			rescue SystemCallError, IOError
-			end
-			begin
-				connection.close
-			rescue SystemCallError
-			end
-		end
-	end
-
-	def parse_session_request(connection, channel, buffer)
-		headers_data = channel.read_scalar(buffer, MAX_HEADER_SIZE)
-		if headers_data.nil?
-			return
-		end
-		headers = Utils::NativeSupportUtils.split_by_null_into_hash(headers_data)
-		if @connect_password && headers[PASSENGER_CONNECT_PASSWORD] != @connect_password
-			warn "*** Passenger RequestHandler warning: " <<
-				"someone tried to connect with an invalid connect password."
-			return
-		else
-			return headers
-		end
-	rescue SecurityError => e
-		warn("*** Passenger RequestHandler warning: " <<
-			"HTTP header size exceeded maximum.")
-		return
-	end
-
-	# Like parse_session_request, but parses an HTTP request. This is a very minimalistic
-	# HTTP parser and is not intended to be complete, fast or secure, since the HTTP server
-	# socket is intended to be used for debugging purposes only.
-	def parse_http_request(connection, channel, buffer)
-		headers = {}
-
-		data = ""
-		while data !~ /\r\n\r\n/ && data.size < MAX_HEADER_SIZE
-			data << connection.readpartial(16 * 1024)
-		end
-		if data.size >= MAX_HEADER_SIZE
-			warn("*** Passenger RequestHandler warning: " <<
-				"HTTP header size exceeded maximum.")
-			return
-		end
-
-		data.gsub!(/\r\n\r\n.*/, '')
-		data.split("\r\n").each_with_index do |line, i|
-			if i == 0
-				# GET / HTTP/1.1
-				line =~ /^([A-Za-z]+) (.+?) (HTTP\/\d\.\d)$/
-				request_method = $1
-				request_uri    = $2
-				protocol       = $3
-				if request_method.nil?
-					warn("*** Passenger RequestHandler warning: " <<
-						"Invalid HTTP request.")
-					return
-				end
-				path_info, query_string    = request_uri.split("?", 2)
-				headers[REQUEST_METHOD]    = request_method
-				headers["REQUEST_URI"]     = request_uri
-				headers["QUERY_STRING"]    = query_string || ""
-				headers["SCRIPT_NAME"]     = ""
-				headers["PATH_INFO"]       = path_info
-				headers["SERVER_NAME"]     = "127.0.0.1"
-				headers["SERVER_PORT"]     = connection.addr[1].to_s
-				headers["SERVER_PROTOCOL"] = protocol
-			else
-				header, value = line.split(/\s*:\s*/, 2)
-				header.upcase!            # "Foo-Bar" => "FOO-BAR"
-				header.gsub!("-", "_")    #           => "FOO_BAR"
-				if header == CONTENT_LENGTH || header == "CONTENT_TYPE"
-					headers[header] = value
-				else
-					headers["HTTP_#{header}"] = value
-				end
-			end
-		end
-
-		if @connect_password && headers["HTTP_X_PASSENGER_CONNECT_PASSWORD"] != @connect_password
-			warn "*** Passenger RequestHandler warning: " <<
-				"someone tried to connect with an invalid connect password."
-			return
-		else
-			return headers
-		end
-	rescue EOFError
-		return
-	end
-
-	def process_ping(env, connection)
-		connection.write("pong")
-	end
-
-	def process_oobw(env, connection)
-		PhusionPassenger.call_event(:oob_work)
-		connection.write("oobw done")
-	end
-
-#	def process_request(env, connection, socket_wrapper, full_http_response)
-#		raise NotImplementedError, "Override with your own implementation!"
-#	end
-
-	def prepare_request(connection, headers)
-		transfer_encoding = headers[TRANSFER_ENCODING]
-		content_length = headers[CONTENT_LENGTH]
-		@can_keepalive = @keepalive_enabled &&
-			!transfer_encoding &&
-			!content_length
-		@keepalive_performed = false
-
-		if !transfer_encoding && !content_length
-			connection.simulate_eof!
-		end
-
-		if @union_station_core && headers[PASSENGER_TXN_ID]
-			txn_id = headers[PASSENGER_TXN_ID]
-			union_station_key = headers[PASSENGER_UNION_STATION_KEY]
-			transaction = @union_station_core.continue_transaction(txn_id,
-				@app_group_name,
-				:requests, union_station_key)
-			headers[UNION_STATION_REQUEST_TRANSACTION] = transaction
-			headers[UNION_STATION_CORE] = @union_station_core
-			headers[PASSENGER_APP_GROUP_NAME] = @app_group_name
-			Thread.current[UNION_STATION_REQUEST_TRANSACTION] = transaction
-			Thread.current[UNION_STATION_CORE] = @union_station_core
-			Thread.current[PASSENGER_TXN_ID] = txn_id
-			Thread.current[PASSENGER_UNION_STATION_KEY] = union_station_key
-			if OBJECT_SPACE_SUPPORTS_LIVE_OBJECTS
-				transaction.message("Initial objects on heap: #{ObjectSpace.live_objects}")
-			end
-			if OBJECT_SPACE_SUPPORTS_ALLOCATED_OBJECTS
-				transaction.message("Initial objects allocated so far: #{ObjectSpace.allocated_objects}")
-			elsif OBJECT_SPACE_SUPPORTS_COUNT_OBJECTS
-				count = ObjectSpace.count_objects
-				transaction.message("Initial objects allocated so far: #{count[:TOTAL] - count[:FREE]}")
-			end
-			if GC_SUPPORTS_TIME
-				transaction.message("Initial GC time: #{GC.time}")
-			end
-			transaction.begin_measure("app request handler processing")
-		end
-
-		#################
-	end
-
-	def finalize_request(connection, headers, has_error)
-		transaction = headers[UNION_STATION_REQUEST_TRANSACTION]
-		Thread.current[UNION_STATION_CORE] = nil
-		Thread.current[UNION_STATION_REQUEST_TRANSACTION] = nil
-
-		if connection
-			connection.stop_simulating_eof!
-		end
-
-		if transaction && !transaction.closed?
-			exception_occurred = false
-			begin
-				transaction.end_measure("app request handler processing", has_error)
-				if OBJECT_SPACE_SUPPORTS_LIVE_OBJECTS
-					transaction.message("Final objects on heap: #{ObjectSpace.live_objects}")
-				end
-				if OBJECT_SPACE_SUPPORTS_ALLOCATED_OBJECTS
-					transaction.message("Final objects allocated so far: #{ObjectSpace.allocated_objects}")
-				elsif OBJECT_SPACE_SUPPORTS_COUNT_OBJECTS
-					count = ObjectSpace.count_objects
-					transaction.message("Final objects allocated so far: #{count[:TOTAL] - count[:FREE]}")
-				end
-				if GC_SUPPORTS_TIME
-					transaction.message("Final GC time: #{GC.time}")
-				end
-				if GC_SUPPORTS_CLEAR_STATS
-					# Clear statistics to void integer wraps.
-					GC.clear_stats
-				end
-			rescue Exception
-				# Maybe this exception was raised while communicating
-				# with the logging agent. If that is the case then
-				# transaction.close may also raise an exception, but we're only
-				# interested in the original exception. So if this
-				# situation occurs we must ignore any exceptions raised
-				# by transaction.close.
-				exception_occurred = true
-				raise
-			ensure
-				# It is important that the following call receives an ACK
-				# from the logging agent and that we don't close the socket
-				# connection until the ACK has been received, otherwise
-				# the helper agent may close the transaction before this
-				# process's openTransaction command is processed.
-				begin
-					transaction.close
-				rescue
-					raise if !exception_occurred
-				end
-			end
-		end
-
-		if !has_error && @keepalive_performed && connection
-			trace(3, "Keep-aliving connection.")
-			@last_connection = connection
-		end
-
-		#################
-	end
-
-	def should_reraise_error?(e)
-		# Stubable by unit tests.
-		return true
-	end
-
-	def should_reraise_app_error?(e, socket_wrapper)
-		return false
-	end
-
-	def should_swallow_app_error?(e, socket_wrapper)
-		return socket_wrapper && socket_wrapper.source_of_exception?(e) && e.is_a?(Errno::EPIPE)
-	end
-end
-
-
-end # class RequestHandler
->>>>>>> 9809b65b
 end # module PhusionPassenger