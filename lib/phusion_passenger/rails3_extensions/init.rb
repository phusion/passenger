--- conflicted
+++ resolved
@@ -61,13 +61,8 @@
 				exceptions_middleware = ActionDispatch::DebugExceptions
 			end
 			Rails.application.middleware.insert_after(
-<<<<<<< HEAD
-				ActionDispatch::ShowExceptions,
+				exceptions_middleware,
 				ExceptionLogger, analytics_logger, app_group_name)
-=======
-				exceptions_middleware,
-				ExceptionLogger, analytics_logger)
->>>>>>> e59bd9b2
 		end
 		
 		if defined?(ActionController::Base)
