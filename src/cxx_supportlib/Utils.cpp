/*
 *  Phusion Passenger - https://www.phusionpassenger.com/
 *  Copyright (c) 2010-2017 Phusion Holding B.V.
 *
 *  "Passenger", "Phusion Passenger" and "Union Station" are registered
 *  trademarks of Phusion Holding B.V.
 *
 *  Permission is hereby granted, free of charge, to any person obtaining a copy
 *  of this software and associated documentation files (the "Software"), to deal
 *  in the Software without restriction, including without limitation the rights
 *  to use, copy, modify, merge, publish, distribute, sublicense, and/or sell
 *  copies of the Software, and to permit persons to whom the Software is
 *  furnished to do so, subject to the following conditions:
 *
 *  The above copyright notice and this permission notice shall be included in
 *  all copies or substantial portions of the Software.
 *
 *  THE SOFTWARE IS PROVIDED "AS IS", WITHOUT WARRANTY OF ANY KIND, EXPRESS OR
 *  IMPLIED, INCLUDING BUT NOT LIMITED TO THE WARRANTIES OF MERCHANTABILITY,
 *  FITNESS FOR A PARTICULAR PURPOSE AND NONINFRINGEMENT. IN NO EVENT SHALL THE
 *  AUTHORS OR COPYRIGHT HOLDERS BE LIABLE FOR ANY CLAIM, DAMAGES OR OTHER
 *  LIABILITY, WHETHER IN AN ACTION OF CONTRACT, TORT OR OTHERWISE, ARISING FROM,
 *  OUT OF OR IN CONNECTION WITH THE SOFTWARE OR THE USE OR OTHER DEALINGS IN
 *  THE SOFTWARE.
 */

#include <oxt/system_calls.hpp>
#include <boost/thread.hpp>
#include <boost/shared_array.hpp>

#include <algorithm>
#include <cassert>
#include <cstdio>
#include <cstdlib>
#include <cstring>
#include <cerrno>
#include <sys/types.h>
#include <sys/wait.h>
#include <sys/resource.h>
#include <sys/uio.h>
#include <libgen.h>
#include <fcntl.h>
#include <poll.h>
#include <dirent.h>
#include <pwd.h>
#include <grp.h>
#include <limits.h>
#include <unistd.h>
#include <string.h>
#include <signal.h>
#ifdef __linux__
	#include <sys/syscall.h>
	#include <features.h>
#endif
#include <vector>
#include <FileDescriptor.h>
#include <ResourceLocator.h>
#include <Exceptions.h>
<<<<<<< HEAD
#include <FileTools/PathManip.h>
=======
#include <ProcessManagement/Utils.h>
>>>>>>> c9bdd1b8
#include <Utils.h>
#include <Utils/StrIntUtils.h>
#include <Utils/IOUtils.h>

#ifndef HOST_NAME_MAX
	#if defined(_POSIX_HOST_NAME_MAX)
		#define HOST_NAME_MAX _POSIX_HOST_NAME_MAX
	#elif defined(_SC_HOST_NAME_MAX)
		#define HOST_NAME_MAX sysconf(_SC_HOST_NAME_MAX)
	#else
		#define HOST_NAME_MAX 255
	#endif
#endif

namespace Passenger {

static string passengerTempDir;

string
escapeForXml(const StaticString &input) {
	string result(input.data(), input.size());
	string::size_type input_pos = 0;
	string::size_type input_end_pos = input.size();
	string::size_type result_pos = 0;

	while (input_pos < input_end_pos) {
		const unsigned char ch = input[input_pos];

		if ((ch >= 'A' && ch <= 'z')
		 || (ch >= '0' && ch <= '9')
		 || ch == '/' || ch == ' ' || ch == '_' || ch == '.'
		 || ch == ':' || ch == '+' || ch == '-') {
			// This is an ASCII character. Ignore it and
			// go to next character.
			result_pos++;
		} else {
			// Not an ASCII character; escape it.
			char escapedCharacter[sizeof("&#255;") + 1];
			int size;

			size = snprintf(escapedCharacter,
				sizeof(escapedCharacter) - 1,
				"&#%d;",
				(int) ch);
			if (size < 0) {
				throw std::bad_alloc();
			}
			escapedCharacter[sizeof(escapedCharacter) - 1] = '\0';

			result.replace(result_pos, 1, escapedCharacter, size);
			result_pos += size;
		}
		input_pos++;
	}

	return result;
}

string
getProcessUsername(bool fallback) {
	struct passwd pwd, *result;
	long bufSize;
	shared_array<char> strings;

	// _SC_GETPW_R_SIZE_MAX is not a maximum:
	// http://tomlee.co/2012/10/problems-with-large-linux-unix-groups-and-getgrgid_r-getgrnam_r/
	bufSize = std::max<long>(1024 * 128, sysconf(_SC_GETPW_R_SIZE_MAX));
	strings.reset(new char[bufSize]);

	result = (struct passwd *) NULL;
	if (getpwuid_r(getuid(), &pwd, strings.get(), bufSize, &result) != 0) {
		result = (struct passwd *) NULL;
	}

	if (result == (struct passwd *) NULL || result->pw_name == NULL || result->pw_name[0] == '\0') {
		if (fallback) {
			snprintf(strings.get(), bufSize, "UID %lld", (long long) getuid());
			strings.get()[bufSize - 1] = '\0';
			return strings.get();
		} else {
			return string();
		}
	} else {
		return result->pw_name;
	}
}

string
getGroupName(gid_t gid) {
	struct group grp, *groupEntry;
	long bufSize;
	shared_array<char> strings;

	// _SC_GETGR_R_SIZE_MAX is not a maximum:
	// http://tomlee.co/2012/10/problems-with-large-linux-unix-groups-and-getgrgid_r-getgrnam_r/
	bufSize = std::max<long>(1024 * 128, sysconf(_SC_GETGR_R_SIZE_MAX));
	strings.reset(new char[bufSize]);

	groupEntry = (struct group *) NULL;
	if (getgrgid_r(gid, &grp, strings.get(), bufSize, &groupEntry) != 0) {
		groupEntry = (struct group *) NULL;
	}

	if (groupEntry == (struct group *) NULL) {
		return toString(gid);
	} else {
		return groupEntry->gr_name;
	}
}

gid_t
lookupGid(const string &groupName) {
	struct group grp, *groupEntry;
	long bufSize;
	shared_array<char> strings;

	// _SC_GETGR_R_SIZE_MAX is not a maximum:
	// http://tomlee.co/2012/10/problems-with-large-linux-unix-groups-and-getgrgid_r-getgrnam_r/
	bufSize = std::max<long>(1024 * 128, sysconf(_SC_GETGR_R_SIZE_MAX));
	strings.reset(new char[bufSize]);

	groupEntry = (struct group *) NULL;
	if (getgrnam_r(groupName.c_str(), &grp, strings.get(), bufSize, &groupEntry) != 0) {
		groupEntry = (struct group *) NULL;
	}

	if (groupEntry == (struct group *) NULL) {
		if (looksLikePositiveNumber(groupName)) {
			return atoi(groupName);
		} else {
			return (gid_t) -1;
		}
	} else {
		return groupEntry->gr_gid;
	}
}

mode_t
parseModeString(const StaticString &mode) {
	mode_t modeBits = 0;
	vector<string> clauses;
	vector<string>::iterator it;

	split(mode, ',', clauses);
	for (it = clauses.begin(); it != clauses.end(); it++) {
		const string &clause = *it;

		if (clause.empty()) {
			continue;
		} else if (clause.size() < 2 || (clause[0] != '+' && clause[1] != '=')) {
			throw InvalidModeStringException("Invalid mode clause specification '" + clause + "'");
		}

		switch (clause[0]) {
		case 'u':
			for (string::size_type i = 2; i < clause.size(); i++) {
				switch (clause[i]) {
				case 'r':
					modeBits |= S_IRUSR;
					break;
				case 'w':
					modeBits |= S_IWUSR;
					break;
				case 'x':
					modeBits |= S_IXUSR;
					break;
				case 's':
					modeBits |= S_ISUID;
					break;
				default:
					throw InvalidModeStringException("Invalid permission '" +
						string(1, clause[i]) +
						"' in mode clause specification '" +
						clause + "'");
				}
			}
			break;
		case 'g':
			for (string::size_type i = 2; i < clause.size(); i++) {
				switch (clause[i]) {
				case 'r':
					modeBits |= S_IRGRP;
					break;
				case 'w':
					modeBits |= S_IWGRP;
					break;
				case 'x':
					modeBits |= S_IXGRP;
					break;
				case 's':
					modeBits |= S_ISGID;
					break;
				default:
					throw InvalidModeStringException("Invalid permission '" +
						string(1, clause[i]) +
						"' in mode clause specification '" +
						clause + "'");
				}
			}
			break;
		case 'o':
			for (string::size_type i = 2; i < clause.size(); i++) {
				switch (clause[i]) {
				case 'r':
					modeBits |= S_IROTH;
					break;
				case 'w':
					modeBits |= S_IWOTH;
					break;
				case 'x':
					modeBits |= S_IXOTH;
					break;
				default:
					throw InvalidModeStringException("Invalid permission '" +
						string(1, clause[i]) +
						"' in mode clause specification '" +
						clause + "'");
				}
			}
			break;
		case '+':
			for (string::size_type i = 1; i < clause.size(); i++) {
				switch (clause[i]) {
				case 't':
					modeBits |= S_ISVTX;
					break;
				default:
					throw InvalidModeStringException("Invalid permission '" +
						string(1, clause[i]) +
						"' in mode clause specification '" +
						clause + "'");
				}
			}
			break;
		default:
			throw InvalidModeStringException("Invalid owner '" + string(1, clause[0]) +
				"' in mode clause specification '" + clause + "'");
		}
	}

	return modeBits;
}

const char *
getSystemTempDir() {
	const char *temp_dir = getenv("TMPDIR");
	if (temp_dir == NULL || *temp_dir == '\0') {
		temp_dir = "/tmp";
	}
	return temp_dir;
}

void
prestartWebApps(const ResourceLocator &locator, const string &ruby,
	const vector<string> &prestartURLs)
{
	/* Apache calls the initialization routines twice during startup, and
	 * as a result it starts two watchdogs, where the first one exits
	 * after a short idle period. We want any prespawning requests to reach
	 * the second watchdog, so we sleep for a short period before
	 * executing the prespawning scripts.
	 */
	syscalls::sleep(2);

	boost::this_thread::disable_interruption di;
	boost::this_thread::disable_syscall_interruption dsi;
	vector<string>::const_iterator it;
	string prespawnScript = locator.getHelperScriptsDir() + "/prespawn";

	it = prestartURLs.begin();
	while (it != prestartURLs.end() && !boost::this_thread::interruption_requested()) {
		if (it->empty()) {
			it++;
			continue;
		}

		pid_t pid;

		pid = fork();
		if (pid == 0) {
			long max_fds, i;
			int e;

			// Close all unnecessary file descriptors.
			max_fds = sysconf(_SC_OPEN_MAX);
			for (i = 3; i < max_fds; i++) {
				syscalls::close(i);
			}

			execlp(ruby.c_str(),
				ruby.c_str(),
				prespawnScript.c_str(),
				it->c_str(),
				(char *) 0);
			e = errno;
			fprintf(stderr, "Cannot execute '%s %s %s': %s (%d)\n",
				ruby.c_str(),
				prespawnScript.c_str(), it->c_str(),
				strerror(e), e);
			fflush(stderr);
			_exit(1);
		} else if (pid == -1) {
			perror("fork()");
		} else {
			try {
				boost::this_thread::restore_interruption si(di);
				boost::this_thread::restore_syscall_interruption ssi(dsi);
				syscalls::waitpid(pid, NULL, 0);
			} catch (const thread_interrupted &) {
				syscalls::kill(SIGKILL, pid);
				syscalls::waitpid(pid, NULL, 0);
				throw;
			}
		}

		boost::this_thread::restore_interruption si(di);
		boost::this_thread::restore_syscall_interruption ssi(dsi);
		syscalls::sleep(1);
		it++;
	}
}

void
runAndPrintExceptions(const boost::function<void ()> &func, bool toAbort) {
	try {
		func();
	} catch (const boost::thread_interrupted &) {
		throw;
	} catch (const tracable_exception &e) {
		P_ERROR("Exception: " << e.what() << "\n" << e.backtrace());
		if (toAbort) {
			abort();
		}
	}
}

void
runAndPrintExceptions(const boost::function<void ()> &func) {
	runAndPrintExceptions(func, true);
}

string
getHostName() {
	long hostNameMax = HOST_NAME_MAX;
	if (hostNameMax < 255) {
		// https://bugzilla.redhat.com/show_bug.cgi?id=130733
		hostNameMax = 255;
	}

	string buf(hostNameMax + 1, '\0');
	if (gethostname(&buf[0], hostNameMax + 1) == 0) {
		buf[hostNameMax] = '\0';
		return string(buf.c_str());
	} else {
		int e = errno;
		throw SystemException("Unable to query the system's host name", e);
	}
}

string
getSignalName(int sig) {
	switch (sig) {
	case SIGHUP:
		return "SIGHUP";
	case SIGINT:
		return "SIGINT";
	case SIGQUIT:
		return "SIGQUIT";
	case SIGILL:
		return "SIGILL";
	case SIGTRAP:
		return "SIGTRAP";
	case SIGABRT:
		return "SIGABRT";
	case SIGFPE:
		return "SIGFPE";
	case SIGKILL:
		return "SIGKILL";
	case SIGBUS:
		return "SIGBUS";
	case SIGSEGV:
		return "SIGSEGV";
	case SIGPIPE:
		return "SIGPIPE";
	case SIGALRM:
		return "SIGARLM";
	case SIGTERM:
		return "SIGTERM";
	case SIGUSR1:
		return "SIGUSR1";
	case SIGUSR2:
		return "SIGUSR2";
	#ifdef SIGEMT
		case SIGEMT:
			return "SIGEMT";
	#endif
	#ifdef SIGINFO
		case SIGINFO:
			return "SIGINFO";
	#endif
	default:
		return toString(sig);
	}
}

void
<<<<<<< HEAD
resetSignalHandlersAndMask() {
	struct sigaction action;
	action.sa_handler = SIG_DFL;
	action.sa_flags   = SA_RESTART;
	sigemptyset(&action.sa_mask);
	sigaction(SIGHUP,  &action, NULL);
	sigaction(SIGINT,  &action, NULL);
	sigaction(SIGQUIT, &action, NULL);
	sigaction(SIGILL,  &action, NULL);
	sigaction(SIGTRAP, &action, NULL);
	sigaction(SIGABRT, &action, NULL);
	#ifdef SIGEMT
		sigaction(SIGEMT,  &action, NULL);
	#endif
	sigaction(SIGFPE,  &action, NULL);
	sigaction(SIGBUS,  &action, NULL);
	sigaction(SIGSEGV, &action, NULL);
	sigaction(SIGSYS,  &action, NULL);
	sigaction(SIGPIPE, &action, NULL);
	sigaction(SIGALRM, &action, NULL);
	sigaction(SIGTERM, &action, NULL);
	sigaction(SIGURG,  &action, NULL);
	sigaction(SIGSTOP, &action, NULL);
	sigaction(SIGTSTP, &action, NULL);
	sigaction(SIGCONT, &action, NULL);
	sigaction(SIGCHLD, &action, NULL);
	#ifdef SIGINFO
		sigaction(SIGINFO, &action, NULL);
	#endif
	sigaction(SIGUSR1, &action, NULL);
	sigaction(SIGUSR2, &action, NULL);

	// We reset the signal mask after resetting the signal handlers,
	// because prior to calling resetSignalHandlersAndMask(), the
	// process might be blocked on some signals. We want those signals
	// to be processed after installing the new signal handlers
	// so that bugs like https://github.com/phusion/passenger/pull/97
	// can be prevented.

	sigset_t signal_set;
	int ret;

	sigemptyset(&signal_set);
	do {
		ret = sigprocmask(SIG_SETMASK, &signal_set, NULL);
	} while (ret == -1 && errno == EINTR);
}

void
disableMallocDebugging() {
	unsetenv("MALLOC_FILL_SPACE");
	unsetenv("MALLOC_PROTECT_BEFORE");
	unsetenv("MallocGuardEdges");
	unsetenv("MallocScribble");
	unsetenv("MallocPreScribble");
	unsetenv("MallocCheckHeapStart");
	unsetenv("MallocCheckHeapEach");
	unsetenv("MallocCheckHeapAbort");
	unsetenv("MallocBadFreeAbort");
	unsetenv("MALLOC_CHECK_");

	const char *libs = getenv("DYLD_INSERT_LIBRARIES");
	if (libs != NULL && strstr(libs, "/usr/lib/libgmalloc.dylib")) {
		string newLibs = libs;
		string::size_type pos = newLibs.find("/usr/lib/libgmalloc.dylib");
		size_t len = strlen("/usr/lib/libgmalloc.dylib");

		// Erase all leading ':' too.
		while (pos > 0 && newLibs[pos - 1] == ':') {
			pos--;
			len++;
		}
		// Erase all trailing ':' too.
		while (pos + len < newLibs.size() && newLibs[pos + len] == ':') {
			len++;
		}

		newLibs.erase(pos, len);
		if (newLibs.empty()) {
			unsetenv("DYLD_INSERT_LIBRARIES");
		} else {
			setenv("DYLD_INSERT_LIBRARIES", newLibs.c_str(), 1);
		}
	}
}

int
runShellCommand(const StaticString &command) {
	pid_t pid = fork();
	if (pid == 0) {
		resetSignalHandlersAndMask();
		disableMallocDebugging();
		closeAllFileDescriptors(2);
		execlp("/bin/sh", "/bin/sh", "-c", command.data(), (char * const) 0);
		_exit(1);
	} else if (pid == -1) {
		return -1;
	} else {
		int status;
		if (waitpid(pid, &status, 0) == -1) {
			return -1;
		} else {
			return status;
		}
	}
}

string
runCommandAndCaptureOutput(const char **command, int *status) {
	pid_t pid, waitRet;
	int e, waitStatus;
	Pipe p;

	p = createPipe(__FILE__, __LINE__);

	boost::this_thread::disable_syscall_interruption dsi;
	pid = syscalls::fork();
	if (pid == 0) {
		// Make ps nicer, we want to have as little impact on the rest
		// of the system as possible while collecting the metrics.
		int prio = getpriority(PRIO_PROCESS, getpid());
		prio++;
		if (prio > 20) {
			prio = 20;
		}
		setpriority(PRIO_PROCESS, getpid(), prio);

		dup2(p[1], 1);
		close(p[0]);
		close(p[1]);
		closeAllFileDescriptors(2);
		execvp(command[0], (char * const *) command);
		_exit(1);
	} else if (pid == -1) {
		e = errno;
		throw SystemException("Cannot fork() a new process", e);
	} else {
		bool done = false;
		string result;

		p[1].close();
		while (!done) {
			char buf[1024 * 4];
			ssize_t ret;

			try {
				boost::this_thread::restore_syscall_interruption rsi(dsi);
				ret = syscalls::read(p[0], buf, sizeof(buf));
			} catch (const thread_interrupted &) {
				syscalls::kill(SIGKILL, pid);
				syscalls::waitpid(pid, NULL, 0);
				throw;
			}
			if (ret == -1) {
				e = errno;
				syscalls::kill(SIGKILL, pid);
				syscalls::waitpid(pid, NULL, 0);
				throw SystemException(string("Cannot read output from the '") +
					command[0] + "' command", e);
			}
			done = ret == 0;
			result.append(buf, ret);
		}
		p[0].close();

		waitRet = syscalls::waitpid(pid, &waitStatus, 0);
		if (waitRet != -1) {
			if (status != NULL) {
				*status = waitStatus;
			}
		} else if (errno == ECHILD || errno == ESRCH) {
			if (status != NULL) {
				*status = -1;
			}
		} else {
			int e = errno;
			throw SystemException(string("Error waiting for the '") +
				command[0] + "' command", e);
		}
		return result;
	}
}

string
runInternalRubyTool(const ResourceLocator &resourceLocator,
	const string &ruby, const vector<string> &args, int *status)
{
	string locationConfigFileEnv = "PASSENGER_LOCATION_CONFIGURATION_FILE="
		+ resourceLocator.getInstallSpec();
	string fullProgramPath;
	bool isRubyProgram;
	const char *command[
		4 // env, locationConfigEnvFile, ruby, fullProgramPath
		+ (args.size() - 1)
		+ 1 // NULL
	];
	unsigned int i = 0, j;

	if (args[0][0] == '/') {
		fullProgramPath = args[0];
	} else {
		fullProgramPath = resourceLocator.getBinDir() + "/" + args[0];
	}

	// The tool may be a wrapper script, e.g. one generated by Homebrew.
	// If it's a non-Ruby wrapper script then don't invoke it with Ruby.
	FILE *f = fopen(fullProgramPath.c_str(), "r");
	if (f == NULL) {
		throw RuntimeException("Unable to open " + fullProgramPath);
	}
	char line[1024];
	if (fgets(line, sizeof(line), f) == NULL) {
		if (ferror(f) != 0) {
			fclose(f);
			throw RuntimeException("Unable to read " + fullProgramPath);
		} else {
			throw RuntimeException(fullProgramPath + " is empty");
		}
	} else {
		isRubyProgram = strstr(line, "ruby") != NULL;
	}
	fclose(f);

	command[i++] = "env";
	command[i++] = locationConfigFileEnv.c_str();
	if (isRubyProgram) {
		command[i++] = ruby.c_str();
	}
	command[i++] = fullProgramPath.c_str();
	for (j = 1; j < args.size(); j++) {
		command[i++] = args[j].c_str();
	}
	command[i++] = NULL;

	return runCommandAndCaptureOutput(command, status);
}

#ifdef __APPLE__
	// http://www.opensource.apple.com/source/Libc/Libc-825.26/sys/fork.c
	// This bypasses atfork handlers.
	extern "C" {
		extern pid_t __fork(void);
	}
#endif

pid_t
asyncFork() {
	#if defined(__linux__)
		#if defined(SYS_fork)
			return (pid_t) syscall(SYS_fork);
		#else
			return syscall(SYS_clone, SIGCHLD, 0, 0, 0, 0);
		#endif
	#elif defined(__APPLE__)
		return __fork();
	#else
		return fork();
	#endif
}

// Async-signal safe way to get the current process's hard file descriptor limit.
static int
getFileDescriptorLimit() {
	long long sysconfResult = sysconf(_SC_OPEN_MAX);

	struct rlimit rl;
	long long rlimitResult;
	if (getrlimit(RLIMIT_NOFILE, &rl) == -1) {
		rlimitResult = 0;
	} else {
		rlimitResult = (long long) rl.rlim_max;
	}

	long result;
	// OS X 10.9 returns LLONG_MAX. It doesn't make sense
	// to use that result so we limit ourselves to the
	// sysconf result.
	if (rlimitResult >= INT_MAX || sysconfResult > rlimitResult) {
		result = sysconfResult;
	} else {
		result = rlimitResult;
	}

	if (result < 0) {
		// Unable to query the file descriptor limit.
		result = 9999;
	} else if (result < 2) {
		// The calls reported broken values.
		result = 2;
	}
	return result;
}

// Async-signal safe function to get the highest file
// descriptor that the process is currently using.
// See also http://stackoverflow.com/questions/899038/getting-the-highest-allocated-file-descriptor
static int
getHighestFileDescriptor(bool asyncSignalSafe) {
#if defined(F_MAXFD)
	int ret;

	do {
		ret = fcntl(0, F_MAXFD);
	} while (ret == -1 && errno == EINTR);
	if (ret == -1) {
		ret = getFileDescriptorLimit();
	}
	return ret;

#else
	int p[2], ret, flags;
	pid_t pid = -1;
	int result = -1;

	/* Since opendir() may not be async signal safe and thus may lock up
	 * or crash, we use it in a child process which we kill if we notice
	 * that things are going wrong.
	 */

	// Make a pipe.
	p[0] = p[1] = -1;
	do {
		ret = pipe(p);
	} while (ret == -1 && errno == EINTR);
	if (ret == -1) {
		goto done;
	}

	// Make the read side non-blocking.
	do {
		flags = fcntl(p[0], F_GETFL);
	} while (flags == -1 && errno == EINTR);
	if (flags == -1) {
		goto done;
	}
	do {
		fcntl(p[0], F_SETFL, flags | O_NONBLOCK);
	} while (ret == -1 && errno == EINTR);
	if (ret == -1) {
		goto done;
	}

	if (asyncSignalSafe) {
		do {
			pid = asyncFork();
		} while (pid == -1 && errno == EINTR);
	} else {
		do {
			pid = fork();
		} while (pid == -1 && errno == EINTR);
	}

	if (pid == 0) {
		// Don't close p[0] here or it might affect the result.

		resetSignalHandlersAndMask();

		struct sigaction action;
		action.sa_handler = _exit;
		action.sa_flags   = SA_RESTART;
		sigemptyset(&action.sa_mask);
		sigaction(SIGSEGV, &action, NULL);
		sigaction(SIGPIPE, &action, NULL);
		sigaction(SIGBUS, &action, NULL);
		sigaction(SIGILL, &action, NULL);
		sigaction(SIGFPE, &action, NULL);
		sigaction(SIGABRT, &action, NULL);

		DIR *dir = NULL;
		#ifdef __APPLE__
			/* /dev/fd can always be trusted on OS X. */
			dir = opendir("/dev/fd");
		#else
			/* On FreeBSD and possibly other operating systems, /dev/fd only
			 * works if fdescfs is mounted. If it isn't mounted then /dev/fd
			 * still exists but always returns [0, 1, 2] and thus can't be
			 * trusted. If /dev and /dev/fd are on different filesystems
			 * then that probably means fdescfs is mounted.
			 */
			struct stat dirbuf1, dirbuf2;
			if (stat("/dev", &dirbuf1) == -1
			 || stat("/dev/fd", &dirbuf2) == -1) {
				_exit(1);
			}
			if (dirbuf1.st_dev != dirbuf2.st_dev) {
				dir = opendir("/dev/fd");
			}
		#endif
		if (dir == NULL) {
			dir = opendir("/proc/self/fd");
			if (dir == NULL) {
				_exit(1);
			}
		}

		struct dirent *ent;
		union {
			int highest;
			char data[sizeof(int)];
		} u;
		u.highest = -1;

		while ((ent = readdir(dir)) != NULL) {
			if (ent->d_name[0] != '.') {
				int number = atoi(ent->d_name);
				if (number > u.highest) {
					u.highest = number;
				}
			}
		}
		if (u.highest != -1) {
			ssize_t ret, written = 0;
			do {
				ret = write(p[1], u.data + written, sizeof(int) - written);
				if (ret == -1) {
					_exit(1);
				}
				written += ret;
			} while (written < (ssize_t) sizeof(int));
		}
		closedir(dir);
		_exit(0);

	} else if (pid == -1) {
		goto done;

	} else {
		close(p[1]); // Do not retry on EINTR: http://news.ycombinator.com/item?id=3363819
		p[1] = -1;

		union {
			int highest;
			char data[sizeof(int)];
		} u;
		ssize_t ret, bytesRead = 0;
		struct pollfd pfd;
		pfd.fd = p[0];
		pfd.events = POLLIN;

		do {
			do {
				// The child process must finish within 30 ms, otherwise
				// we might as well query sysconf.
				ret = poll(&pfd, 1, 30);
			} while (ret == -1 && errno == EINTR);
			if (ret <= 0) {
				goto done;
			}

			do {
				ret = read(p[0], u.data + bytesRead, sizeof(int) - bytesRead);
			} while (ret == -1 && errno == EINTR);
			if (ret == -1) {
				if (errno != EAGAIN) {
					goto done;
				}
			} else if (ret == 0) {
				goto done;
			} else {
				bytesRead += ret;
			}
		} while (bytesRead < (ssize_t) sizeof(int));

		result = u.highest;
		goto done;
	}

done:
	// Do not retry on EINTR: http://news.ycombinator.com/item?id=3363819
	if (p[0] != -1) {
		close(p[0]);
	}
	if (p[1] != -1) {
		close(p[1]);
	}
	if (pid != -1) {
		do {
			ret = kill(pid, SIGKILL);
		} while (ret == -1 && errno == EINTR);
		do {
			ret = waitpid(pid, NULL, 0);
		} while (ret == -1 && errno == EINTR);
	}

	if (result == -1) {
		result = getFileDescriptorLimit();
	}
	return result;
#endif
}

void
closeAllFileDescriptors(int lastToKeepOpen, bool asyncSignalSafe) {
	#if defined(F_CLOSEM)
		int ret;
		do {
			ret = fcntl(lastToKeepOpen + 1, F_CLOSEM);
		} while (ret == -1 && errno == EINTR);
		if (ret != -1) {
			return;
		}
	#elif defined(HAS_CLOSEFROM)
		closefrom(lastToKeepOpen + 1);
		return;
	#endif

	for (int i = getHighestFileDescriptor(asyncSignalSafe); i > lastToKeepOpen; i--) {
		/* Even though we normally shouldn't retry on EINTR
		 * (http://news.ycombinator.com/item?id=3363819)
		 * it's okay to do that here because because this function
		 * may only be called in a single-threaded environment.
		 */
		int ret;
		do {
			ret = close(i);
		} while (ret == -1 && errno == EINTR);
	}
}

void
=======
>>>>>>> c9bdd1b8
breakpoint() {
	// No-op.
}

} // namespace Passenger<|MERGE_RESOLUTION|>--- conflicted
+++ resolved
@@ -56,11 +56,8 @@
 #include <FileDescriptor.h>
 #include <ResourceLocator.h>
 #include <Exceptions.h>
-<<<<<<< HEAD
 #include <FileTools/PathManip.h>
-=======
 #include <ProcessManagement/Utils.h>
->>>>>>> c9bdd1b8
 #include <Utils.h>
 #include <Utils/StrIntUtils.h>
 #include <Utils/IOUtils.h>
@@ -467,529 +464,6 @@
 }
 
 void
-<<<<<<< HEAD
-resetSignalHandlersAndMask() {
-	struct sigaction action;
-	action.sa_handler = SIG_DFL;
-	action.sa_flags   = SA_RESTART;
-	sigemptyset(&action.sa_mask);
-	sigaction(SIGHUP,  &action, NULL);
-	sigaction(SIGINT,  &action, NULL);
-	sigaction(SIGQUIT, &action, NULL);
-	sigaction(SIGILL,  &action, NULL);
-	sigaction(SIGTRAP, &action, NULL);
-	sigaction(SIGABRT, &action, NULL);
-	#ifdef SIGEMT
-		sigaction(SIGEMT,  &action, NULL);
-	#endif
-	sigaction(SIGFPE,  &action, NULL);
-	sigaction(SIGBUS,  &action, NULL);
-	sigaction(SIGSEGV, &action, NULL);
-	sigaction(SIGSYS,  &action, NULL);
-	sigaction(SIGPIPE, &action, NULL);
-	sigaction(SIGALRM, &action, NULL);
-	sigaction(SIGTERM, &action, NULL);
-	sigaction(SIGURG,  &action, NULL);
-	sigaction(SIGSTOP, &action, NULL);
-	sigaction(SIGTSTP, &action, NULL);
-	sigaction(SIGCONT, &action, NULL);
-	sigaction(SIGCHLD, &action, NULL);
-	#ifdef SIGINFO
-		sigaction(SIGINFO, &action, NULL);
-	#endif
-	sigaction(SIGUSR1, &action, NULL);
-	sigaction(SIGUSR2, &action, NULL);
-
-	// We reset the signal mask after resetting the signal handlers,
-	// because prior to calling resetSignalHandlersAndMask(), the
-	// process might be blocked on some signals. We want those signals
-	// to be processed after installing the new signal handlers
-	// so that bugs like https://github.com/phusion/passenger/pull/97
-	// can be prevented.
-
-	sigset_t signal_set;
-	int ret;
-
-	sigemptyset(&signal_set);
-	do {
-		ret = sigprocmask(SIG_SETMASK, &signal_set, NULL);
-	} while (ret == -1 && errno == EINTR);
-}
-
-void
-disableMallocDebugging() {
-	unsetenv("MALLOC_FILL_SPACE");
-	unsetenv("MALLOC_PROTECT_BEFORE");
-	unsetenv("MallocGuardEdges");
-	unsetenv("MallocScribble");
-	unsetenv("MallocPreScribble");
-	unsetenv("MallocCheckHeapStart");
-	unsetenv("MallocCheckHeapEach");
-	unsetenv("MallocCheckHeapAbort");
-	unsetenv("MallocBadFreeAbort");
-	unsetenv("MALLOC_CHECK_");
-
-	const char *libs = getenv("DYLD_INSERT_LIBRARIES");
-	if (libs != NULL && strstr(libs, "/usr/lib/libgmalloc.dylib")) {
-		string newLibs = libs;
-		string::size_type pos = newLibs.find("/usr/lib/libgmalloc.dylib");
-		size_t len = strlen("/usr/lib/libgmalloc.dylib");
-
-		// Erase all leading ':' too.
-		while (pos > 0 && newLibs[pos - 1] == ':') {
-			pos--;
-			len++;
-		}
-		// Erase all trailing ':' too.
-		while (pos + len < newLibs.size() && newLibs[pos + len] == ':') {
-			len++;
-		}
-
-		newLibs.erase(pos, len);
-		if (newLibs.empty()) {
-			unsetenv("DYLD_INSERT_LIBRARIES");
-		} else {
-			setenv("DYLD_INSERT_LIBRARIES", newLibs.c_str(), 1);
-		}
-	}
-}
-
-int
-runShellCommand(const StaticString &command) {
-	pid_t pid = fork();
-	if (pid == 0) {
-		resetSignalHandlersAndMask();
-		disableMallocDebugging();
-		closeAllFileDescriptors(2);
-		execlp("/bin/sh", "/bin/sh", "-c", command.data(), (char * const) 0);
-		_exit(1);
-	} else if (pid == -1) {
-		return -1;
-	} else {
-		int status;
-		if (waitpid(pid, &status, 0) == -1) {
-			return -1;
-		} else {
-			return status;
-		}
-	}
-}
-
-string
-runCommandAndCaptureOutput(const char **command, int *status) {
-	pid_t pid, waitRet;
-	int e, waitStatus;
-	Pipe p;
-
-	p = createPipe(__FILE__, __LINE__);
-
-	boost::this_thread::disable_syscall_interruption dsi;
-	pid = syscalls::fork();
-	if (pid == 0) {
-		// Make ps nicer, we want to have as little impact on the rest
-		// of the system as possible while collecting the metrics.
-		int prio = getpriority(PRIO_PROCESS, getpid());
-		prio++;
-		if (prio > 20) {
-			prio = 20;
-		}
-		setpriority(PRIO_PROCESS, getpid(), prio);
-
-		dup2(p[1], 1);
-		close(p[0]);
-		close(p[1]);
-		closeAllFileDescriptors(2);
-		execvp(command[0], (char * const *) command);
-		_exit(1);
-	} else if (pid == -1) {
-		e = errno;
-		throw SystemException("Cannot fork() a new process", e);
-	} else {
-		bool done = false;
-		string result;
-
-		p[1].close();
-		while (!done) {
-			char buf[1024 * 4];
-			ssize_t ret;
-
-			try {
-				boost::this_thread::restore_syscall_interruption rsi(dsi);
-				ret = syscalls::read(p[0], buf, sizeof(buf));
-			} catch (const thread_interrupted &) {
-				syscalls::kill(SIGKILL, pid);
-				syscalls::waitpid(pid, NULL, 0);
-				throw;
-			}
-			if (ret == -1) {
-				e = errno;
-				syscalls::kill(SIGKILL, pid);
-				syscalls::waitpid(pid, NULL, 0);
-				throw SystemException(string("Cannot read output from the '") +
-					command[0] + "' command", e);
-			}
-			done = ret == 0;
-			result.append(buf, ret);
-		}
-		p[0].close();
-
-		waitRet = syscalls::waitpid(pid, &waitStatus, 0);
-		if (waitRet != -1) {
-			if (status != NULL) {
-				*status = waitStatus;
-			}
-		} else if (errno == ECHILD || errno == ESRCH) {
-			if (status != NULL) {
-				*status = -1;
-			}
-		} else {
-			int e = errno;
-			throw SystemException(string("Error waiting for the '") +
-				command[0] + "' command", e);
-		}
-		return result;
-	}
-}
-
-string
-runInternalRubyTool(const ResourceLocator &resourceLocator,
-	const string &ruby, const vector<string> &args, int *status)
-{
-	string locationConfigFileEnv = "PASSENGER_LOCATION_CONFIGURATION_FILE="
-		+ resourceLocator.getInstallSpec();
-	string fullProgramPath;
-	bool isRubyProgram;
-	const char *command[
-		4 // env, locationConfigEnvFile, ruby, fullProgramPath
-		+ (args.size() - 1)
-		+ 1 // NULL
-	];
-	unsigned int i = 0, j;
-
-	if (args[0][0] == '/') {
-		fullProgramPath = args[0];
-	} else {
-		fullProgramPath = resourceLocator.getBinDir() + "/" + args[0];
-	}
-
-	// The tool may be a wrapper script, e.g. one generated by Homebrew.
-	// If it's a non-Ruby wrapper script then don't invoke it with Ruby.
-	FILE *f = fopen(fullProgramPath.c_str(), "r");
-	if (f == NULL) {
-		throw RuntimeException("Unable to open " + fullProgramPath);
-	}
-	char line[1024];
-	if (fgets(line, sizeof(line), f) == NULL) {
-		if (ferror(f) != 0) {
-			fclose(f);
-			throw RuntimeException("Unable to read " + fullProgramPath);
-		} else {
-			throw RuntimeException(fullProgramPath + " is empty");
-		}
-	} else {
-		isRubyProgram = strstr(line, "ruby") != NULL;
-	}
-	fclose(f);
-
-	command[i++] = "env";
-	command[i++] = locationConfigFileEnv.c_str();
-	if (isRubyProgram) {
-		command[i++] = ruby.c_str();
-	}
-	command[i++] = fullProgramPath.c_str();
-	for (j = 1; j < args.size(); j++) {
-		command[i++] = args[j].c_str();
-	}
-	command[i++] = NULL;
-
-	return runCommandAndCaptureOutput(command, status);
-}
-
-#ifdef __APPLE__
-	// http://www.opensource.apple.com/source/Libc/Libc-825.26/sys/fork.c
-	// This bypasses atfork handlers.
-	extern "C" {
-		extern pid_t __fork(void);
-	}
-#endif
-
-pid_t
-asyncFork() {
-	#if defined(__linux__)
-		#if defined(SYS_fork)
-			return (pid_t) syscall(SYS_fork);
-		#else
-			return syscall(SYS_clone, SIGCHLD, 0, 0, 0, 0);
-		#endif
-	#elif defined(__APPLE__)
-		return __fork();
-	#else
-		return fork();
-	#endif
-}
-
-// Async-signal safe way to get the current process's hard file descriptor limit.
-static int
-getFileDescriptorLimit() {
-	long long sysconfResult = sysconf(_SC_OPEN_MAX);
-
-	struct rlimit rl;
-	long long rlimitResult;
-	if (getrlimit(RLIMIT_NOFILE, &rl) == -1) {
-		rlimitResult = 0;
-	} else {
-		rlimitResult = (long long) rl.rlim_max;
-	}
-
-	long result;
-	// OS X 10.9 returns LLONG_MAX. It doesn't make sense
-	// to use that result so we limit ourselves to the
-	// sysconf result.
-	if (rlimitResult >= INT_MAX || sysconfResult > rlimitResult) {
-		result = sysconfResult;
-	} else {
-		result = rlimitResult;
-	}
-
-	if (result < 0) {
-		// Unable to query the file descriptor limit.
-		result = 9999;
-	} else if (result < 2) {
-		// The calls reported broken values.
-		result = 2;
-	}
-	return result;
-}
-
-// Async-signal safe function to get the highest file
-// descriptor that the process is currently using.
-// See also http://stackoverflow.com/questions/899038/getting-the-highest-allocated-file-descriptor
-static int
-getHighestFileDescriptor(bool asyncSignalSafe) {
-#if defined(F_MAXFD)
-	int ret;
-
-	do {
-		ret = fcntl(0, F_MAXFD);
-	} while (ret == -1 && errno == EINTR);
-	if (ret == -1) {
-		ret = getFileDescriptorLimit();
-	}
-	return ret;
-
-#else
-	int p[2], ret, flags;
-	pid_t pid = -1;
-	int result = -1;
-
-	/* Since opendir() may not be async signal safe and thus may lock up
-	 * or crash, we use it in a child process which we kill if we notice
-	 * that things are going wrong.
-	 */
-
-	// Make a pipe.
-	p[0] = p[1] = -1;
-	do {
-		ret = pipe(p);
-	} while (ret == -1 && errno == EINTR);
-	if (ret == -1) {
-		goto done;
-	}
-
-	// Make the read side non-blocking.
-	do {
-		flags = fcntl(p[0], F_GETFL);
-	} while (flags == -1 && errno == EINTR);
-	if (flags == -1) {
-		goto done;
-	}
-	do {
-		fcntl(p[0], F_SETFL, flags | O_NONBLOCK);
-	} while (ret == -1 && errno == EINTR);
-	if (ret == -1) {
-		goto done;
-	}
-
-	if (asyncSignalSafe) {
-		do {
-			pid = asyncFork();
-		} while (pid == -1 && errno == EINTR);
-	} else {
-		do {
-			pid = fork();
-		} while (pid == -1 && errno == EINTR);
-	}
-
-	if (pid == 0) {
-		// Don't close p[0] here or it might affect the result.
-
-		resetSignalHandlersAndMask();
-
-		struct sigaction action;
-		action.sa_handler = _exit;
-		action.sa_flags   = SA_RESTART;
-		sigemptyset(&action.sa_mask);
-		sigaction(SIGSEGV, &action, NULL);
-		sigaction(SIGPIPE, &action, NULL);
-		sigaction(SIGBUS, &action, NULL);
-		sigaction(SIGILL, &action, NULL);
-		sigaction(SIGFPE, &action, NULL);
-		sigaction(SIGABRT, &action, NULL);
-
-		DIR *dir = NULL;
-		#ifdef __APPLE__
-			/* /dev/fd can always be trusted on OS X. */
-			dir = opendir("/dev/fd");
-		#else
-			/* On FreeBSD and possibly other operating systems, /dev/fd only
-			 * works if fdescfs is mounted. If it isn't mounted then /dev/fd
-			 * still exists but always returns [0, 1, 2] and thus can't be
-			 * trusted. If /dev and /dev/fd are on different filesystems
-			 * then that probably means fdescfs is mounted.
-			 */
-			struct stat dirbuf1, dirbuf2;
-			if (stat("/dev", &dirbuf1) == -1
-			 || stat("/dev/fd", &dirbuf2) == -1) {
-				_exit(1);
-			}
-			if (dirbuf1.st_dev != dirbuf2.st_dev) {
-				dir = opendir("/dev/fd");
-			}
-		#endif
-		if (dir == NULL) {
-			dir = opendir("/proc/self/fd");
-			if (dir == NULL) {
-				_exit(1);
-			}
-		}
-
-		struct dirent *ent;
-		union {
-			int highest;
-			char data[sizeof(int)];
-		} u;
-		u.highest = -1;
-
-		while ((ent = readdir(dir)) != NULL) {
-			if (ent->d_name[0] != '.') {
-				int number = atoi(ent->d_name);
-				if (number > u.highest) {
-					u.highest = number;
-				}
-			}
-		}
-		if (u.highest != -1) {
-			ssize_t ret, written = 0;
-			do {
-				ret = write(p[1], u.data + written, sizeof(int) - written);
-				if (ret == -1) {
-					_exit(1);
-				}
-				written += ret;
-			} while (written < (ssize_t) sizeof(int));
-		}
-		closedir(dir);
-		_exit(0);
-
-	} else if (pid == -1) {
-		goto done;
-
-	} else {
-		close(p[1]); // Do not retry on EINTR: http://news.ycombinator.com/item?id=3363819
-		p[1] = -1;
-
-		union {
-			int highest;
-			char data[sizeof(int)];
-		} u;
-		ssize_t ret, bytesRead = 0;
-		struct pollfd pfd;
-		pfd.fd = p[0];
-		pfd.events = POLLIN;
-
-		do {
-			do {
-				// The child process must finish within 30 ms, otherwise
-				// we might as well query sysconf.
-				ret = poll(&pfd, 1, 30);
-			} while (ret == -1 && errno == EINTR);
-			if (ret <= 0) {
-				goto done;
-			}
-
-			do {
-				ret = read(p[0], u.data + bytesRead, sizeof(int) - bytesRead);
-			} while (ret == -1 && errno == EINTR);
-			if (ret == -1) {
-				if (errno != EAGAIN) {
-					goto done;
-				}
-			} else if (ret == 0) {
-				goto done;
-			} else {
-				bytesRead += ret;
-			}
-		} while (bytesRead < (ssize_t) sizeof(int));
-
-		result = u.highest;
-		goto done;
-	}
-
-done:
-	// Do not retry on EINTR: http://news.ycombinator.com/item?id=3363819
-	if (p[0] != -1) {
-		close(p[0]);
-	}
-	if (p[1] != -1) {
-		close(p[1]);
-	}
-	if (pid != -1) {
-		do {
-			ret = kill(pid, SIGKILL);
-		} while (ret == -1 && errno == EINTR);
-		do {
-			ret = waitpid(pid, NULL, 0);
-		} while (ret == -1 && errno == EINTR);
-	}
-
-	if (result == -1) {
-		result = getFileDescriptorLimit();
-	}
-	return result;
-#endif
-}
-
-void
-closeAllFileDescriptors(int lastToKeepOpen, bool asyncSignalSafe) {
-	#if defined(F_CLOSEM)
-		int ret;
-		do {
-			ret = fcntl(lastToKeepOpen + 1, F_CLOSEM);
-		} while (ret == -1 && errno == EINTR);
-		if (ret != -1) {
-			return;
-		}
-	#elif defined(HAS_CLOSEFROM)
-		closefrom(lastToKeepOpen + 1);
-		return;
-	#endif
-
-	for (int i = getHighestFileDescriptor(asyncSignalSafe); i > lastToKeepOpen; i--) {
-		/* Even though we normally shouldn't retry on EINTR
-		 * (http://news.ycombinator.com/item?id=3363819)
-		 * it's okay to do that here because because this function
-		 * may only be called in a single-threaded environment.
-		 */
-		int ret;
-		do {
-			ret = close(i);
-		} while (ret == -1 && errno == EINTR);
-	}
-}
-
-void
-=======
->>>>>>> c9bdd1b8
 breakpoint() {
 	// No-op.
 }
