/*
 *  Phusion Passenger - https://www.phusionpassenger.com/
 *  Copyright (c) 2010-2017 Phusion Holding B.V.
 *
 *  "Passenger", "Phusion Passenger" and "Union Station" are registered
 *  trademarks of Phusion Holding B.V.
 *
 *  Permission is hereby granted, free of charge, to any person obtaining a copy
 *  of this software and associated documentation files (the "Software"), to deal
 *  in the Software without restriction, including without limitation the rights
 *  to use, copy, modify, merge, publish, distribute, sublicense, and/or sell
 *  copies of the Software, and to permit persons to whom the Software is
 *  furnished to do so, subject to the following conditions:
 *
 *  The above copyright notice and this permission notice shall be included in
 *  all copies or substantial portions of the Software.
 *
 *  THE SOFTWARE IS PROVIDED "AS IS", WITHOUT WARRANTY OF ANY KIND, EXPRESS OR
 *  IMPLIED, INCLUDING BUT NOT LIMITED TO THE WARRANTIES OF MERCHANTABILITY,
 *  FITNESS FOR A PARTICULAR PURPOSE AND NONINFRINGEMENT. IN NO EVENT SHALL THE
 *  AUTHORS OR COPYRIGHT HOLDERS BE LIABLE FOR ANY CLAIM, DAMAGES OR OTHER
 *  LIABILITY, WHETHER IN AN ACTION OF CONTRACT, TORT OR OTHERWISE, ARISING FROM,
 *  OUT OF OR IN CONNECTION WITH THE SOFTWARE OR THE USE OR OTHER DEALINGS IN
 *  THE SOFTWARE.
 */

#include <oxt/system_calls.hpp>
#include <boost/thread.hpp>
#include <boost/shared_array.hpp>

#include <algorithm>
#include <cassert>
#include <cstdio>
#include <cstdlib>
#include <cstring>
#include <cerrno>
#include <sys/types.h>
#include <sys/wait.h>
#include <sys/resource.h>
#include <sys/uio.h>
#include <libgen.h>
#include <fcntl.h>
#include <poll.h>
#include <dirent.h>
#include <pwd.h>
#include <grp.h>
#include <limits.h>
#include <unistd.h>
#include <string.h>
#include <signal.h>
#ifdef __linux__
	#include <sys/syscall.h>
	#include <features.h>
#endif
#include <vector>
#include <FileDescriptor.h>
#include <ResourceLocator.h>
#include <Exceptions.h>
#include <FileTools/PathManip.h>
#include <ProcessManagement/Utils.h>
#include <Utils.h>
#include <Utils/StrIntUtils.h>
#include <Utils/IOUtils.h>

#ifndef HOST_NAME_MAX
	#if defined(_POSIX_HOST_NAME_MAX)
		#define HOST_NAME_MAX _POSIX_HOST_NAME_MAX
	#elif defined(_SC_HOST_NAME_MAX)
		#define HOST_NAME_MAX sysconf(_SC_HOST_NAME_MAX)
	#else
		#define HOST_NAME_MAX 255
	#endif
#endif

namespace Passenger {

<<<<<<< HEAD
static string passengerTempDir;
=======
namespace {
	/**
	 * Given a filename, FileGuard will unlink the file in its destructor, unless
	 * commit() was called. Used in file operation functions that don't want to
	 * leave behind half-finished files after error conditions.
	 */
	struct FileGuard {
		string filename;
		bool committed;

		FileGuard(const string &filename) {
			this->filename = filename;
			committed = false;
		}

		~FileGuard() {
			if (!committed) {
				int ret;
				do {
					ret = unlink(filename.c_str());
				} while (ret == -1 && errno == EINTR);
			}
		}

		void commit() {
			committed = true;
		}
	};
}

bool
fileExists(const StaticString &filename, CachedFileStat *cstat, boost::mutex *cstatMutex,
	unsigned int throttleRate)
{
	return getFileType(filename, cstat, cstatMutex, throttleRate) == FT_REGULAR;
}

FileType
getFileType(const StaticString &filename, CachedFileStat *cstat, boost::mutex *cstatMutex,
	unsigned int throttleRate)
{
	struct stat buf;
	int ret;

	if (cstat != NULL) {
		boost::unique_lock<boost::mutex> l;
		if (cstatMutex != NULL) {
			l = boost::unique_lock<boost::mutex>(*cstatMutex);
		}
		ret = cstat->stat(filename, &buf, throttleRate);
	} else {
		ret = stat(filename.c_str(), &buf);
	}
	if (ret == 0) {
		if (S_ISREG(buf.st_mode)) {
			return FT_REGULAR;
		} else if (S_ISDIR(buf.st_mode)) {
			return FT_DIRECTORY;
		} else {
			return FT_OTHER;
		}
	} else {
		if (errno == ENOENT) {
			return FT_NONEXISTANT;
		} else {
			int e = errno;
			string message("Cannot stat '");
			message.append(filename);
			message.append("'");
			throw FileSystemException(message, e, filename);
		}
	}
}

void
createFile(const string &filename, const StaticString &contents, mode_t permissions, uid_t owner,
	gid_t group, bool overwrite, const char *callerFile, unsigned int callerLine)
{
	FileDescriptor fd;
	int ret, e, options;

	options = O_WRONLY | O_CREAT | O_TRUNC;
	if (!overwrite) {
		options |= O_EXCL;
	}
	do {
		fd.assign(open(filename.c_str(), options, permissions),
			(callerFile == NULL) ? __FILE__ : callerFile,
			(callerLine == 0) ? __LINE__ : callerLine);
	} while (fd == -1 && errno == EINTR);
	if (fd != -1) {
		FileGuard guard(filename);

		// The file permission may not be as expected because of the active
		// umask, so fchmod() it here to ensure correct permissions.
		do {
			ret = fchmod(fd, permissions);
		} while (ret == -1 && errno == EINTR);
		if (ret == -1) {
			e = errno;
			throw FileSystemException("Cannot set permissions on " + filename,
				e, filename);
		}

		if (owner != USER_NOT_GIVEN && group != GROUP_NOT_GIVEN) {
			if (owner == USER_NOT_GIVEN) {
				owner = (uid_t) -1; // Don't let fchown change file owner.
			}
			if (group == GROUP_NOT_GIVEN) {
				group = (gid_t) -1; // Don't let fchown change file group.
			}
			do {
				ret = fchown(fd, owner, group);
			} while (ret == -1 && errno == EINTR);
			if (ret == -1) {
				e = errno;
				throw FileSystemException("Cannot set ownership for " + filename,
					e, filename);
			}
		}

		try {
			writeExact(fd, contents);
			fd.close();
		} catch (const SystemException &e) {
			throw FileSystemException("Cannot write to file " + filename,
				e.code(), filename);
		}
		guard.commit();
	} else {
		e = errno;
		if (overwrite || e != EEXIST) {
			throw FileSystemException("Cannot create file " + filename,
				e, filename);
		}
	}
}

string
canonicalizePath(const string &path) {
	#ifdef __GLIBC__
		// We're using a GNU extension here. See the 'BUGS'
		// section of the realpath(3) Linux manpage for
		// rationale.
		char *tmp = realpath(path.c_str(), NULL);
		if (tmp == NULL) {
			int e = errno;
			string message;

			message = "Cannot resolve the path '";
			message.append(path);
			message.append("'");
			throw FileSystemException(message, e, path);
		} else {
			string result(tmp);
			free(tmp);
			return result;
		}
	#else
		char tmp[PATH_MAX];
		if (realpath(path.c_str(), tmp) == NULL) {
			int e = errno;
			string message;

			message = "Cannot resolve the path '";
			message.append(path);
			message.append("'");
			throw FileSystemException(message, e, path);
		} else {
			return tmp;
		}
	#endif
}

string
resolveSymlink(const StaticString &path) {
	char buf[PATH_MAX];
	ssize_t size;

	size = readlink(path.c_str(), buf, sizeof(buf) - 1);
	if (size == -1) {
		if (errno == EINVAL) {
			return path;
		} else {
			int e = errno;
			string message = "Cannot resolve possible symlink '";
			message.append(path.c_str(), path.size());
			message.append("'");
			throw FileSystemException(message, e, path);
		}
	} else {
		buf[size] = '\0';
		if (buf[0] == '\0') {
			string message = "The file '";
			message.append(path.c_str(), path.size());
			message.append("' is a symlink, and it refers to an empty filename. This is not allowed.");
			throw FileSystemException(message, ENOENT, path);
		} else if (buf[0] == '/') {
			// Symlink points to an absolute path.
			return buf;
		} else {
			return extractDirName(path) + "/" + buf;
		}
	}
}

string
extractDirName(const StaticString &path) {
	DynamicBuffer pathCopy(path.size() + 1);
	memcpy(pathCopy.data, path.data(), path.size());
	pathCopy.data[path.size()] = '\0';
	return string(dirname(pathCopy.data));
}

StaticString
extractDirNameStatic(const StaticString &path) {
	if (path.empty()) {
		return StaticString(".", 1);
	}

	const char *data = path.data();
	const char *end = path.data() + path.size();

	// Ignore trailing '/' characters.
	while (end > data && end[-1] == '/') {
		end--;
	}
	if (end == data) {
		// Apparently the entire path consists of slashes.
		return StaticString("/", 1);
	}

	// Find last '/'.
	end--;
	while (end > data && *end != '/') {
		end--;
	}
	if (end == data) {
		if (*data == '/') {
			// '/' found, but it's the first character in the path.
			return StaticString("/", 1);
		} else {
			// No '/' found in path.
			return StaticString(".", 1);
		}
	} else {
		// '/' found and it's not the first character in path.
		// 'end' points to that '/' character.
		// Skip to first non-'/' character.
		while (end >= data && *end == '/') {
			end--;
		}
		if (end < data) {
			// The entire path consists of '/' characters.
			return StaticString("/", 1);
		} else {
			return StaticString(data, end - data + 1);
		}
	}
}

string
extractBaseName(const StaticString &path) {
	char *path_copy = strdup(path.c_str());
	string result_string = basename(path_copy);
	free(path_copy);
	return result_string;
}
>>>>>>> d53d4f91

string
escapeForXml(const StaticString &input) {
	string result(input.data(), input.size());
	string::size_type input_pos = 0;
	string::size_type input_end_pos = input.size();
	string::size_type result_pos = 0;

	while (input_pos < input_end_pos) {
		const unsigned char ch = input[input_pos];

		if ((ch >= 'A' && ch <= 'z')
		 || (ch >= '0' && ch <= '9')
		 || ch == '/' || ch == ' ' || ch == '_' || ch == '.'
		 || ch == ':' || ch == '+' || ch == '-') {
			// This is an ASCII character. Ignore it and
			// go to next character.
			result_pos++;
		} else {
			// Not an ASCII character; escape it.
			char escapedCharacter[sizeof("&#255;") + 1];
			int size;

			size = snprintf(escapedCharacter,
				sizeof(escapedCharacter) - 1,
				"&#%d;",
				(int) ch);
			if (size < 0) {
				throw std::bad_alloc();
			}
			escapedCharacter[sizeof(escapedCharacter) - 1] = '\0';

			result.replace(result_pos, 1, escapedCharacter, size);
			result_pos += size;
		}
		input_pos++;
	}

	return result;
}

string
getProcessUsername(bool fallback) {
	struct passwd pwd, *result;
	long bufSize;
	shared_array<char> strings;

	// _SC_GETPW_R_SIZE_MAX is not a maximum:
	// http://tomlee.co/2012/10/problems-with-large-linux-unix-groups-and-getgrgid_r-getgrnam_r/
	bufSize = std::max<long>(1024 * 128, sysconf(_SC_GETPW_R_SIZE_MAX));
	strings.reset(new char[bufSize]);

	result = (struct passwd *) NULL;
	if (getpwuid_r(getuid(), &pwd, strings.get(), bufSize, &result) != 0) {
		result = (struct passwd *) NULL;
	}

	if (result == (struct passwd *) NULL || result->pw_name == NULL || result->pw_name[0] == '\0') {
		if (fallback) {
			snprintf(strings.get(), bufSize, "UID %lld", (long long) getuid());
			strings.get()[bufSize - 1] = '\0';
			return strings.get();
		} else {
			return string();
		}
	} else {
		return result->pw_name;
	}
}

string
getGroupName(gid_t gid) {
	struct group grp, *groupEntry;
	long bufSize;
	shared_array<char> strings;

	// _SC_GETGR_R_SIZE_MAX is not a maximum:
	// http://tomlee.co/2012/10/problems-with-large-linux-unix-groups-and-getgrgid_r-getgrnam_r/
	bufSize = std::max<long>(1024 * 128, sysconf(_SC_GETGR_R_SIZE_MAX));
	strings.reset(new char[bufSize]);

	groupEntry = (struct group *) NULL;
	if (getgrgid_r(gid, &grp, strings.get(), bufSize, &groupEntry) != 0) {
		groupEntry = (struct group *) NULL;
	}

	if (groupEntry == (struct group *) NULL) {
		return toString(gid);
	} else {
		return groupEntry->gr_name;
	}
}

gid_t
lookupGid(const string &groupName) {
	struct group grp, *groupEntry;
	long bufSize;
	shared_array<char> strings;

	// _SC_GETGR_R_SIZE_MAX is not a maximum:
	// http://tomlee.co/2012/10/problems-with-large-linux-unix-groups-and-getgrgid_r-getgrnam_r/
	bufSize = std::max<long>(1024 * 128, sysconf(_SC_GETGR_R_SIZE_MAX));
	strings.reset(new char[bufSize]);

	groupEntry = (struct group *) NULL;
	if (getgrnam_r(groupName.c_str(), &grp, strings.get(), bufSize, &groupEntry) != 0) {
		groupEntry = (struct group *) NULL;
	}

	if (groupEntry == (struct group *) NULL) {
		if (looksLikePositiveNumber(groupName)) {
			return atoi(groupName);
		} else {
			return (gid_t) -1;
		}
	} else {
		return groupEntry->gr_gid;
	}
}

mode_t
parseModeString(const StaticString &mode) {
	mode_t modeBits = 0;
	vector<string> clauses;
	vector<string>::iterator it;

	split(mode, ',', clauses);
	for (it = clauses.begin(); it != clauses.end(); it++) {
		const string &clause = *it;

		if (clause.empty()) {
			continue;
		} else if (clause.size() < 2 || (clause[0] != '+' && clause[1] != '=')) {
			throw InvalidModeStringException("Invalid mode clause specification '" + clause + "'");
		}

		switch (clause[0]) {
		case 'u':
			for (string::size_type i = 2; i < clause.size(); i++) {
				switch (clause[i]) {
				case 'r':
					modeBits |= S_IRUSR;
					break;
				case 'w':
					modeBits |= S_IWUSR;
					break;
				case 'x':
					modeBits |= S_IXUSR;
					break;
				case 's':
					modeBits |= S_ISUID;
					break;
				default:
					throw InvalidModeStringException("Invalid permission '" +
						string(1, clause[i]) +
						"' in mode clause specification '" +
						clause + "'");
				}
			}
			break;
		case 'g':
			for (string::size_type i = 2; i < clause.size(); i++) {
				switch (clause[i]) {
				case 'r':
					modeBits |= S_IRGRP;
					break;
				case 'w':
					modeBits |= S_IWGRP;
					break;
				case 'x':
					modeBits |= S_IXGRP;
					break;
				case 's':
					modeBits |= S_ISGID;
					break;
				default:
					throw InvalidModeStringException("Invalid permission '" +
						string(1, clause[i]) +
						"' in mode clause specification '" +
						clause + "'");
				}
			}
			break;
		case 'o':
			for (string::size_type i = 2; i < clause.size(); i++) {
				switch (clause[i]) {
				case 'r':
					modeBits |= S_IROTH;
					break;
				case 'w':
					modeBits |= S_IWOTH;
					break;
				case 'x':
					modeBits |= S_IXOTH;
					break;
				default:
					throw InvalidModeStringException("Invalid permission '" +
						string(1, clause[i]) +
						"' in mode clause specification '" +
						clause + "'");
				}
			}
			break;
		case '+':
			for (string::size_type i = 1; i < clause.size(); i++) {
				switch (clause[i]) {
				case 't':
					modeBits |= S_ISVTX;
					break;
				default:
					throw InvalidModeStringException("Invalid permission '" +
						string(1, clause[i]) +
						"' in mode clause specification '" +
						clause + "'");
				}
			}
			break;
		default:
			throw InvalidModeStringException("Invalid owner '" + string(1, clause[0]) +
				"' in mode clause specification '" + clause + "'");
		}
	}

	return modeBits;
}

const char *
getSystemTempDir() {
	const char *temp_dir = getenv("TMPDIR");
	if (temp_dir == NULL || *temp_dir == '\0') {
		temp_dir = "/tmp";
	}
	return temp_dir;
}

void
prestartWebApps(const ResourceLocator &locator, const string &ruby,
	const vector<string> &prestartURLs)
{
	/* Apache calls the initialization routines twice during startup, and
	 * as a result it starts two watchdogs, where the first one exits
	 * after a short idle period. We want any prespawning requests to reach
	 * the second watchdog, so we sleep for a short period before
	 * executing the prespawning scripts.
	 */
	syscalls::sleep(2);

	boost::this_thread::disable_interruption di;
	boost::this_thread::disable_syscall_interruption dsi;
	vector<string>::const_iterator it;
	string prespawnScript = locator.getHelperScriptsDir() + "/prespawn";

	it = prestartURLs.begin();
	while (it != prestartURLs.end() && !boost::this_thread::interruption_requested()) {
		if (it->empty()) {
			it++;
			continue;
		}

		pid_t pid;

		pid = fork();
		if (pid == 0) {
			long max_fds, i;
			int e;

			// Close all unnecessary file descriptors.
			max_fds = sysconf(_SC_OPEN_MAX);
			for (i = 3; i < max_fds; i++) {
				syscalls::close(i);
			}

			execlp(ruby.c_str(),
				ruby.c_str(),
				prespawnScript.c_str(),
				it->c_str(),
				(char *) 0);
			e = errno;
			fprintf(stderr, "Cannot execute '%s %s %s': %s (%d)\n",
				ruby.c_str(),
				prespawnScript.c_str(), it->c_str(),
				strerror(e), e);
			fflush(stderr);
			_exit(1);
		} else if (pid == -1) {
			perror("fork()");
		} else {
			try {
				boost::this_thread::restore_interruption si(di);
				boost::this_thread::restore_syscall_interruption ssi(dsi);
				syscalls::waitpid(pid, NULL, 0);
			} catch (const thread_interrupted &) {
				syscalls::kill(SIGKILL, pid);
				syscalls::waitpid(pid, NULL, 0);
				throw;
			}
		}

		boost::this_thread::restore_interruption si(di);
		boost::this_thread::restore_syscall_interruption ssi(dsi);
		syscalls::sleep(1);
		it++;
	}
}

void
runAndPrintExceptions(const boost::function<void ()> &func, bool toAbort) {
	try {
		func();
	} catch (const boost::thread_interrupted &) {
		throw;
	} catch (const tracable_exception &e) {
		P_ERROR("Exception: " << e.what() << "\n" << e.backtrace());
		if (toAbort) {
			abort();
		}
	}
}

void
runAndPrintExceptions(const boost::function<void ()> &func) {
	runAndPrintExceptions(func, true);
}

string
getHostName() {
	long hostNameMax = HOST_NAME_MAX;
	if (hostNameMax < 255) {
		// https://bugzilla.redhat.com/show_bug.cgi?id=130733
		hostNameMax = 255;
	}

	string buf(hostNameMax + 1, '\0');
	if (gethostname(&buf[0], hostNameMax + 1) == 0) {
		buf[hostNameMax] = '\0';
		return string(buf.c_str());
	} else {
		int e = errno;
		throw SystemException("Unable to query the system's host name", e);
	}
}

string
getSignalName(int sig) {
	switch (sig) {
	case SIGHUP:
		return "SIGHUP";
	case SIGINT:
		return "SIGINT";
	case SIGQUIT:
		return "SIGQUIT";
	case SIGILL:
		return "SIGILL";
	case SIGTRAP:
		return "SIGTRAP";
	case SIGABRT:
		return "SIGABRT";
	case SIGFPE:
		return "SIGFPE";
	case SIGKILL:
		return "SIGKILL";
	case SIGBUS:
		return "SIGBUS";
	case SIGSEGV:
		return "SIGSEGV";
	case SIGPIPE:
		return "SIGPIPE";
	case SIGALRM:
		return "SIGARLM";
	case SIGTERM:
		return "SIGTERM";
	case SIGUSR1:
		return "SIGUSR1";
	case SIGUSR2:
		return "SIGUSR2";
	#ifdef SIGEMT
		case SIGEMT:
			return "SIGEMT";
	#endif
	#ifdef SIGINFO
		case SIGINFO:
			return "SIGINFO";
	#endif
	default:
		return toString(sig);
	}
}

void
breakpoint() {
	// No-op.
}

} // namespace Passenger<|MERGE_RESOLUTION|>--- conflicted
+++ resolved
@@ -74,278 +74,6 @@
 
 namespace Passenger {
 
-<<<<<<< HEAD
-static string passengerTempDir;
-=======
-namespace {
-	/**
-	 * Given a filename, FileGuard will unlink the file in its destructor, unless
-	 * commit() was called. Used in file operation functions that don't want to
-	 * leave behind half-finished files after error conditions.
-	 */
-	struct FileGuard {
-		string filename;
-		bool committed;
-
-		FileGuard(const string &filename) {
-			this->filename = filename;
-			committed = false;
-		}
-
-		~FileGuard() {
-			if (!committed) {
-				int ret;
-				do {
-					ret = unlink(filename.c_str());
-				} while (ret == -1 && errno == EINTR);
-			}
-		}
-
-		void commit() {
-			committed = true;
-		}
-	};
-}
-
-bool
-fileExists(const StaticString &filename, CachedFileStat *cstat, boost::mutex *cstatMutex,
-	unsigned int throttleRate)
-{
-	return getFileType(filename, cstat, cstatMutex, throttleRate) == FT_REGULAR;
-}
-
-FileType
-getFileType(const StaticString &filename, CachedFileStat *cstat, boost::mutex *cstatMutex,
-	unsigned int throttleRate)
-{
-	struct stat buf;
-	int ret;
-
-	if (cstat != NULL) {
-		boost::unique_lock<boost::mutex> l;
-		if (cstatMutex != NULL) {
-			l = boost::unique_lock<boost::mutex>(*cstatMutex);
-		}
-		ret = cstat->stat(filename, &buf, throttleRate);
-	} else {
-		ret = stat(filename.c_str(), &buf);
-	}
-	if (ret == 0) {
-		if (S_ISREG(buf.st_mode)) {
-			return FT_REGULAR;
-		} else if (S_ISDIR(buf.st_mode)) {
-			return FT_DIRECTORY;
-		} else {
-			return FT_OTHER;
-		}
-	} else {
-		if (errno == ENOENT) {
-			return FT_NONEXISTANT;
-		} else {
-			int e = errno;
-			string message("Cannot stat '");
-			message.append(filename);
-			message.append("'");
-			throw FileSystemException(message, e, filename);
-		}
-	}
-}
-
-void
-createFile(const string &filename, const StaticString &contents, mode_t permissions, uid_t owner,
-	gid_t group, bool overwrite, const char *callerFile, unsigned int callerLine)
-{
-	FileDescriptor fd;
-	int ret, e, options;
-
-	options = O_WRONLY | O_CREAT | O_TRUNC;
-	if (!overwrite) {
-		options |= O_EXCL;
-	}
-	do {
-		fd.assign(open(filename.c_str(), options, permissions),
-			(callerFile == NULL) ? __FILE__ : callerFile,
-			(callerLine == 0) ? __LINE__ : callerLine);
-	} while (fd == -1 && errno == EINTR);
-	if (fd != -1) {
-		FileGuard guard(filename);
-
-		// The file permission may not be as expected because of the active
-		// umask, so fchmod() it here to ensure correct permissions.
-		do {
-			ret = fchmod(fd, permissions);
-		} while (ret == -1 && errno == EINTR);
-		if (ret == -1) {
-			e = errno;
-			throw FileSystemException("Cannot set permissions on " + filename,
-				e, filename);
-		}
-
-		if (owner != USER_NOT_GIVEN && group != GROUP_NOT_GIVEN) {
-			if (owner == USER_NOT_GIVEN) {
-				owner = (uid_t) -1; // Don't let fchown change file owner.
-			}
-			if (group == GROUP_NOT_GIVEN) {
-				group = (gid_t) -1; // Don't let fchown change file group.
-			}
-			do {
-				ret = fchown(fd, owner, group);
-			} while (ret == -1 && errno == EINTR);
-			if (ret == -1) {
-				e = errno;
-				throw FileSystemException("Cannot set ownership for " + filename,
-					e, filename);
-			}
-		}
-
-		try {
-			writeExact(fd, contents);
-			fd.close();
-		} catch (const SystemException &e) {
-			throw FileSystemException("Cannot write to file " + filename,
-				e.code(), filename);
-		}
-		guard.commit();
-	} else {
-		e = errno;
-		if (overwrite || e != EEXIST) {
-			throw FileSystemException("Cannot create file " + filename,
-				e, filename);
-		}
-	}
-}
-
-string
-canonicalizePath(const string &path) {
-	#ifdef __GLIBC__
-		// We're using a GNU extension here. See the 'BUGS'
-		// section of the realpath(3) Linux manpage for
-		// rationale.
-		char *tmp = realpath(path.c_str(), NULL);
-		if (tmp == NULL) {
-			int e = errno;
-			string message;
-
-			message = "Cannot resolve the path '";
-			message.append(path);
-			message.append("'");
-			throw FileSystemException(message, e, path);
-		} else {
-			string result(tmp);
-			free(tmp);
-			return result;
-		}
-	#else
-		char tmp[PATH_MAX];
-		if (realpath(path.c_str(), tmp) == NULL) {
-			int e = errno;
-			string message;
-
-			message = "Cannot resolve the path '";
-			message.append(path);
-			message.append("'");
-			throw FileSystemException(message, e, path);
-		} else {
-			return tmp;
-		}
-	#endif
-}
-
-string
-resolveSymlink(const StaticString &path) {
-	char buf[PATH_MAX];
-	ssize_t size;
-
-	size = readlink(path.c_str(), buf, sizeof(buf) - 1);
-	if (size == -1) {
-		if (errno == EINVAL) {
-			return path;
-		} else {
-			int e = errno;
-			string message = "Cannot resolve possible symlink '";
-			message.append(path.c_str(), path.size());
-			message.append("'");
-			throw FileSystemException(message, e, path);
-		}
-	} else {
-		buf[size] = '\0';
-		if (buf[0] == '\0') {
-			string message = "The file '";
-			message.append(path.c_str(), path.size());
-			message.append("' is a symlink, and it refers to an empty filename. This is not allowed.");
-			throw FileSystemException(message, ENOENT, path);
-		} else if (buf[0] == '/') {
-			// Symlink points to an absolute path.
-			return buf;
-		} else {
-			return extractDirName(path) + "/" + buf;
-		}
-	}
-}
-
-string
-extractDirName(const StaticString &path) {
-	DynamicBuffer pathCopy(path.size() + 1);
-	memcpy(pathCopy.data, path.data(), path.size());
-	pathCopy.data[path.size()] = '\0';
-	return string(dirname(pathCopy.data));
-}
-
-StaticString
-extractDirNameStatic(const StaticString &path) {
-	if (path.empty()) {
-		return StaticString(".", 1);
-	}
-
-	const char *data = path.data();
-	const char *end = path.data() + path.size();
-
-	// Ignore trailing '/' characters.
-	while (end > data && end[-1] == '/') {
-		end--;
-	}
-	if (end == data) {
-		// Apparently the entire path consists of slashes.
-		return StaticString("/", 1);
-	}
-
-	// Find last '/'.
-	end--;
-	while (end > data && *end != '/') {
-		end--;
-	}
-	if (end == data) {
-		if (*data == '/') {
-			// '/' found, but it's the first character in the path.
-			return StaticString("/", 1);
-		} else {
-			// No '/' found in path.
-			return StaticString(".", 1);
-		}
-	} else {
-		// '/' found and it's not the first character in path.
-		// 'end' points to that '/' character.
-		// Skip to first non-'/' character.
-		while (end >= data && *end == '/') {
-			end--;
-		}
-		if (end < data) {
-			// The entire path consists of '/' characters.
-			return StaticString("/", 1);
-		} else {
-			return StaticString(data, end - data + 1);
-		}
-	}
-}
-
-string
-extractBaseName(const StaticString &path) {
-	char *path_copy = strdup(path.c_str());
-	string result_string = basename(path_copy);
-	free(path_copy);
-	return result_string;
-}
->>>>>>> d53d4f91
 
 string
 escapeForXml(const StaticString &input) {
