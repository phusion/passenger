--- conflicted
+++ resolved
@@ -429,11 +429,9 @@
 }
 
 void
-<<<<<<< HEAD
-logAppOutput(pid_t pid, const StaticString &channelName, const char *message, unsigned int size) {
-=======
-logAppOutput(const HashedStaticString &groupName, pid_t pid, const char *channelName, const char *message, unsigned int size, const StaticString &appLogFile) {
->>>>>>> 08bd3e33
+logAppOutput(const HashedStaticString &groupName, pid_t pid, const StaticString &channelName,
+	const char *message, unsigned int size, const StaticString &appLogFile)
+{
 	int targetFd;
 	bool saveLog = false;
 
@@ -474,25 +472,15 @@
 		realLogAppOutput(groupName, targetFd,
 			buf, sizeof(buf),
 			pidStr, pidStrLen,
-<<<<<<< HEAD
 			channelName.data(), channelName.size(),
-			message, size);
-=======
-			channelName, channelNameLen,
 			message, size, fd, saveLog);
->>>>>>> 08bd3e33
 	} else {
 		DynamicBuffer buf(totalLen);
 		realLogAppOutput(groupName, targetFd,
 			buf.data, totalLen,
 			pidStr, pidStrLen,
-<<<<<<< HEAD
 			channelName.data(), channelName.size(),
-			message, size);
-=======
-			channelName, channelNameLen,
 			message, size, fd, saveLog);
->>>>>>> 08bd3e33
 	}
 	if(fd > -1){close(fd);}
 }
