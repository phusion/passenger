--- conflicted
+++ resolved
@@ -30,13 +30,8 @@
   ###### Names and version numbers ######
 
   PACKAGE_NAME = 'passenger'
-<<<<<<< HEAD
   # Run 'rake src/cxx_supportlib/Constants.h configkit_schemas_inline_comments' after changing this number.
-  VERSION_STRING = '5.1.12'
-=======
-  # Run 'rake src/cxx_supportlib/Constants.h' after changing this number.
   VERSION_STRING = '5.1.13'
->>>>>>> b458c6c9
 
   PREFERRED_NGINX_VERSION = '1.12.2'
   NGINX_SHA256_CHECKSUM = '305f379da1d5fb5aefa79e45c829852ca6983c7cd2a79328f8e084a324cf0416'
