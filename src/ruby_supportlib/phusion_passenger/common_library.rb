#  Phusion Passenger - https://www.phusionpassenger.com/
#  Copyright (c) 2012-2017 Phusion Holding B.V.
#
#  "Passenger", "Phusion Passenger" and "Union Station" are registered
#  trademarks of Phusion Holding B.V.
#
#  Permission is hereby granted, free of charge, to any person obtaining a copy
#  of this software and associated documentation files (the "Software"), to deal
#  in the Software without restriction, including without limitation the rights
#  to use, copy, modify, merge, publish, distribute, sublicense, and/or sell
#  copies of the Software, and to permit persons to whom the Software is
#  furnished to do so, subject to the following conditions:
#
#  The above copyright notice and this permission notice shall be included in
#  all copies or substantial portions of the Software.
#
#  THE SOFTWARE IS PROVIDED "AS IS", WITHOUT WARRANTY OF ANY KIND, EXPRESS OR
#  IMPLIED, INCLUDING BUT NOT LIMITED TO THE WARRANTIES OF MERCHANTABILITY,
#  FITNESS FOR A PARTICULAR PURPOSE AND NONINFRINGEMENT. IN NO EVENT SHALL THE
#  AUTHORS OR COPYRIGHT HOLDERS BE LIABLE FOR ANY CLAIM, DAMAGES OR OTHER
#  LIABILITY, WHETHER IN AN ACTION OF CONTRACT, TORT OR OTHERWISE, ARISING FROM,
#  OUT OF OR IN CONNECTION WITH THE SOFTWARE OR THE USE OR OTHER DEALINGS IN
#  THE SOFTWARE.

# This file lists all the Phusion Passenger C++ support library files and
# contains code for calculating how to compile and how to link them into
# executables. It's used by the build system (build/*.rb) and by
# src/ruby_supportlib/phusion_passenger/config/nginx_engine_compiler.rb

PhusionPassenger.require_passenger_lib 'platform_info/crypto'

class CommonLibraryBuilder
  include Rake::DSL if defined?(Rake::DSL)

  attr_reader :all_components, :selected_components, :output_dir

  def initialize(&block)
    @all_components = {}
    @all_ordered_components = []
    @selected_components = {}
    @namespace = "common"
    if defined?(COMMON_OUTPUT_DIR)
      @output_dir = COMMON_OUTPUT_DIR + "libpassenger_common"
    else
      @output_dir = "."
    end
    instance_eval(&block) if block
  end

  def initialize_copy(other)
    [:all_components, :all_ordered_components, :selected_components, :namespace, :output_dir].each do |name|
      var_name = "@#{name}"
      instance_variable_set(var_name, other.instance_variable_get(var_name).dup)
    end
  end

  def define_component(object_name, options)
    @all_components[object_name] = options
    @all_ordered_components << object_name
    @selected_components[object_name] = options
  end

  def only(*selector)
    dup.send(:only!, *selector)
  end

  def exclude(*selector)
    dup.send(:exclude!, *selector)
  end

  def set_namespace(namespace)
    dup.send(:set_namespace!, namespace)
  end

  def set_output_dir(dir)
    dup.send(:set_output_dir!, dir)
  end

  def link_objects
    result = []

    selected_categories.each do |category|
      object_names = selected_objects_belonging_to_category(category)
      result.concat(object_filenames_for(object_names))
    end

    result
  end

  def link_objects_as_string
    link_objects.join(' ')
  end

  def enable_optimizations!(lto = false)
    @default_optimization_level = "-O"
    if lto
      @default_extra_optimization_flags = "-flto"
    end
  end

  def define_tasks(extra_compiler_flags = nil)
    group_all_components_by_category.each_pair do |category, object_names|
      define_category_tasks(category, object_names, extra_compiler_flags)
    end

    task("#{@namespace}:clean") do
      sh "rm -rf #{@output_dir}"
    end

    self
  end

private
  def define_category_tasks(category, object_names, extra_compiler_flags)
    object_names.each do |object_name|
      define_object_compilation_task(object_name, extra_compiler_flags)
    end

    object_filenames = object_filenames_for(object_names)
    task "#{@namespace}:clean" do
      sh "rm -f #{object_filenames.join(' ')}"
    end
  end

  def define_object_compilation_task(object_name, extra_compiler_flags)
    options     = @all_components[object_name]
    source_file = locate_source_file(options[:source])
    object_file = "#{@output_dir}/#{object_name}"

    case options[:optimize]
    when :light
      optimization_level = "-O"
    when true, :heavy
      optimization_level = "-O2"
    when :very_heavy
      optimization_level = "-O3"
    when nil
      optimization_level = @default_optimization_level
    else
      raise "Unknown optimization level #{options[:optimize]}"
    end

    optimize = "#{optimization_level} #{@default_extra_optimization_flags}".strip

    if options[:strict_aliasing] == false # and not nil
      optimize = "#{optimize} -fno-strict-aliasing"
      # Disable link-time optimization so that we can no-strict-aliasing
      # works: http://stackoverflow.com/a/25765338/20816
      optimize.sub!(/-flto/, "")
    end

    define_c_or_cxx_object_compilation_task(
      object_file,
      source_file,
      lambda { {
        :include_paths => CXX_SUPPORTLIB_INCLUDE_PATHS,
        :flags => [
          libev_cflags,
          libuv_cflags,
          optimize,
          "#{maybe_eval_lambda(extra_compiler_flags)} #{options[:cflags]}".strip
        ]
      } }
    )
  end

  def set_namespace!(namespace)
    @namespace = namespace
    return self
  end

  def set_output_dir!(dir)
    @output_dir = dir
    return self
  end

  def only!(*selector)
    new_components = apply_selector(*selector)
    @selected_components = new_components
    return self
  end

  def exclude!(*selector)
    apply_selector(*selector).each_key do |object_name|
      @selected_components.delete(object_name)
    end
    return self
  end

  def apply_selector(*selector)
    result = {}
    selector = [selector].flatten
    selector.each do |condition|
      @selected_components.each do |object_name, options|
        if component_satisfies_condition?(object_name, options, condition)
          result[object_name] = options
        end
      end
    end
    return result
  end

  def component_satisfies_condition?(object_name, options, condition)
    case condition
    when Symbol
      return condition == :all || options[:category] == condition
    when String
      return object_name == condition
    else
      raise ArgumentError, "Invalid condition #{condition.inspect}"
    end
  end

  def selected_categories
    categories = {}
    @selected_components.each_value do |options|
      categories[options[:category]] = true
    end
    return categories.keys
  end

  def category_complete?(category)
    expected = 0
    actual   = 0
    @all_components.each_value do |options|
      if options[:category] == category
        expected += 1
      end
    end
    @selected_components.each_value do |options|
      if options[:category] == category
        actual += 1
      end
    end
    return expected == actual
  end

  def selected_objects_belonging_to_category(category)
    result = []
    @selected_components.each_pair do |object_name, options|
      if options[:category] == category
        result << object_name
      end
    end
    return result
  end

  def object_filenames_for(object_names)
    return object_names.map { |name| "#{@output_dir}/#{name}" }
  end

  def group_all_components_by_category
    categories = {}
    @all_ordered_components.each do |object_name|
      options  = @all_components[object_name]
      category = options[:category]
      categories[category] ||= []
      categories[category] << object_name
    end
    return categories
  end

  def locate_source_file(path)
    "src/cxx_supportlib/#{path}"
  end
end


COMMON_LIBRARY = CommonLibraryBuilder.new do
  define_component 'LoggingKit.o',
    :source   => 'LoggingKit/Implementation.cpp',
    :category => :base,
    :optimize => :very_heavy
  define_component 'Exceptions.o',
    :source   => 'Exceptions.cpp',
    :category => :base
<<<<<<< HEAD
  define_component 'FileTools/PathManip.o',
    :source   => 'FileTools/PathManip.cpp',
    :category => :base
  define_component 'FileTools/FileManip.o',
    :source   => 'FileTools/FileManip.cpp',
=======
  define_component 'ProcessManagement/Spawn.o',
    :source   => 'ProcessManagement/Spawn.cpp',
    :category => :base
  define_component 'ProcessManagement/Utils.o',
    :source   => 'ProcessManagement/Utils.cpp',
>>>>>>> c9bdd1b8
    :category => :base
  define_component 'Utils/SystemTime.o',
    :source   => 'Utils/SystemTime.cpp',
    :category => :base
  define_component 'Utils/StrIntUtils.o',
    :source   => 'Utils/StrIntUtils.cpp',
    :category => :base,
    :optimize => :very_heavy
  define_component 'Utils/StrIntUtilsNoStrictAliasing.o',
    :source   => 'Utils/StrIntUtilsNoStrictAliasing.cpp',
    :category => :base,
    # Compiling with -O3 causes segfaults on RHEL 6
    :optimize => :heavy,
    :strict_aliasing => false
  define_component 'Utils/IOUtils.o',
    :source   => 'Utils/IOUtils.cpp',
    :optimize => :light,
    :category => :base
  define_component 'Utils/Hasher.o',
    :source   => 'Utils/Hasher.cpp',
    :category => :base,
    :optimize => :very_heavy
  define_component 'Utils.o',
    :source   => 'Utils.cpp',
    :category => :base
  define_component 'jsoncpp.o',
    :source   => 'vendor-modified/jsoncpp/jsoncpp.cpp',
    :category => :base,
    :optimize => true

  define_component 'Crypto.o',
    :source   => 'Crypto.cpp',
    :category => :other,
    :cflags   => PhusionPassenger::PlatformInfo.crypto_extra_cflags
  define_component 'Utils/CachedFileStat.o',
    :source   => 'Utils/CachedFileStat.cpp',
    :category => :other
  define_component 'WatchdogLauncher.o',
    :source   => 'WatchdogLauncher.cpp',
    :category => :other
  define_component 'MemoryKit/mbuf.o',
    :source   => 'MemoryKit/mbuf.cpp',
    :category => :other,
    :optimize => true
  define_component 'MemoryKit/palloc.o',
    :source   => 'MemoryKit/palloc.cpp',
    :category => :other,
    :optimize => true
  define_component 'ServerKit/http_parser.o',
    :source   => 'ServerKit/http_parser.cpp',
    :category => :other,
    :optimize => :very_heavy
  define_component 'ServerKit/Implementation.o',
    :source   => 'ServerKit/Implementation.cpp',
    :category => :other,
    :optimize => true
  define_component 'DataStructures/LString.o',
    :source   => 'DataStructures/LString.cpp',
    :category => :other
  define_component 'AppTypes.o',
    :source   => 'AppTypes.cpp',
    :category => :other

  define_component 'vendor-modified/modp_b64.o',
    :source   => 'vendor-modified/modp_b64.cpp',
    :category => :base64,
    :optimize => true,
    :strict_aliasing => false
  define_component 'vendor-modified/modp_b64_strict_aliasing.o',
    :source   => 'vendor-modified/modp_b64_strict_aliasing.cpp',
    :category => :base64,
    :optimize => true
  define_component 'UnionStationFilterSupport.o',
    :source   => 'UnionStationFilterSupport.cpp',
    :category => :union_station_filter
<<<<<<< HEAD

  define_component 'JsonTools/CBindings.o',
    :source   => 'JsonTools/CBindings.cpp',
    :category => :json_tools
  define_component 'FileTools/LargeFiles.o',
    :source   => 'FileTools/LargeFiles.cpp',
    :category => :file_tools_large_files
  define_component 'FileTools/PathManipCBindings.o',
    :source   => 'FileTools/PathManipCBindings.cpp',
    :category => :file_tools_path_manip_cbindings
=======
  define_component 'ProcessManagement/Ruby.o',
    :source   => 'ProcessManagement/Ruby.cpp',
    :category => :process_management_ruby
>>>>>>> c9bdd1b8
end

# A subset of the objects are linked to the Nginx binary. This defines
# what those objects are.
NGINX_LIBS_SELECTOR = [:base, 'WatchdogLauncher.o', 'AppTypes.o',
  'Utils/CachedFileStat.o', 'UnionStationFilterSupport.o',
  'JsonTools/CBindings.o']<|MERGE_RESOLUTION|>--- conflicted
+++ resolved
@@ -274,19 +274,17 @@
   define_component 'Exceptions.o',
     :source   => 'Exceptions.cpp',
     :category => :base
-<<<<<<< HEAD
   define_component 'FileTools/PathManip.o',
     :source   => 'FileTools/PathManip.cpp',
     :category => :base
   define_component 'FileTools/FileManip.o',
     :source   => 'FileTools/FileManip.cpp',
-=======
+    :category => :base
   define_component 'ProcessManagement/Spawn.o',
     :source   => 'ProcessManagement/Spawn.cpp',
     :category => :base
   define_component 'ProcessManagement/Utils.o',
     :source   => 'ProcessManagement/Utils.cpp',
->>>>>>> c9bdd1b8
     :category => :base
   define_component 'Utils/SystemTime.o',
     :source   => 'Utils/SystemTime.cpp',
@@ -362,7 +360,6 @@
   define_component 'UnionStationFilterSupport.o',
     :source   => 'UnionStationFilterSupport.cpp',
     :category => :union_station_filter
-<<<<<<< HEAD
 
   define_component 'JsonTools/CBindings.o',
     :source   => 'JsonTools/CBindings.cpp',
@@ -373,11 +370,9 @@
   define_component 'FileTools/PathManipCBindings.o',
     :source   => 'FileTools/PathManipCBindings.cpp',
     :category => :file_tools_path_manip_cbindings
-=======
   define_component 'ProcessManagement/Ruby.o',
     :source   => 'ProcessManagement/Ruby.cpp',
     :category => :process_management_ruby
->>>>>>> c9bdd1b8
 end
 
 # A subset of the objects are linked to the Nginx binary. This defines
