--- conflicted
+++ resolved
@@ -23,16 +23,6 @@
 #  OUT OF OR IN CONNECTION WITH THE SOFTWARE OR THE USE OR OTHER DEALINGS IN
 #  THE SOFTWARE.
 
-<<<<<<< HEAD
-=======
-PhusionPassenger.require_passenger_lib 'constants'
-PhusionPassenger.require_passenger_lib 'public_api'
-PhusionPassenger.require_passenger_lib 'ruby_core_enhancements'
-PhusionPassenger.require_passenger_lib 'debug_logging'
-PhusionPassenger.require_passenger_lib 'platform_info/operating_system'
-PhusionPassenger.require_passenger_lib 'utils/shellwords'
-
->>>>>>> f96d662e
 module PhusionPassenger
 
   # Provides shared functions for loader and preloader apps.
@@ -48,7 +38,6 @@
       # unlikely to be changed.
       dump_ruby_environment
       check_rvm_using_wrapper_script(options)
-<<<<<<< HEAD
 
       PhusionPassenger.require_passenger_lib 'native_support'
       if defined?(NativeSupport)
@@ -58,6 +47,7 @@
       PhusionPassenger.require_passenger_lib 'constants'
       PhusionPassenger.require_passenger_lib 'public_api'
       PhusionPassenger.require_passenger_lib 'debug_logging'
+      PhusionPassenger.require_passenger_lib 'platform_info/operating_system'
       PhusionPassenger.require_passenger_lib 'utils/shellwords'
       PhusionPassenger.require_passenger_lib 'ruby_core_enhancements'
       PhusionPassenger.require_passenger_lib 'ruby_core_io_enhancements'
@@ -66,6 +56,8 @@
       PhusionPassenger.require_passenger_lib 'rack/thread_handler_extension'
       RequestHandler::ThreadHandler.send(:include, Rack::ThreadHandlerExtension)
       Thread.main[:name] = "Main thread"
+
+      load_macos_foundation
 
       options
     rescue Exception => e
@@ -80,10 +72,6 @@
       @@options = File.open("#{work_dir}/args.json", 'rb') do |f|
         PhusionPassenger::Utils::JSON.parse(f.read)
       end
-=======
-      load_macos_foundation
-      sanitize_spawn_options(options)
->>>>>>> f96d662e
     end
 
     def check_rvm_using_wrapper_script(options)
@@ -101,26 +89,37 @@
           passenger_ruby_doc = "https://www.phusionpassenger.com/library/config/standalone/reference/#setting_correct_passenger_ruby_value"
         end
 
-<<<<<<< HEAD
         log_error_to_response_dir(
           :summary => "#{passenger_ruby} must be set to an RVM wrapper script instead of a raw Ruby binary",
-=======
-        raise "You've set the `#{passenger_ruby}` option to '#{ruby}'. " +
-          "However, because you are using RVM, this is not allowed: the option must point to " +
-          "an RVM wrapper script, not a raw Ruby binary. This is because RVM is implemented " +
-          "through various environment variables, which are set through the wrapper script.\n" +
-          "\n" +
-          "To find out the correct value for `#{passenger_ruby}`, please read:\n\n" +
-          "  #{passenger_ruby_doc}\n" +
-          "\n-------------------------\n"
-      end
-    end
-
-    # To be called whenever the (pre)loader is about to abort with an error.
-    def about_to_abort(options, exception = nil)
-      dump_all_information(options)
-      # https://code.google.com/p/phusion-passenger/issues/detail?id=1039
-      puts
+
+          :problem_description_html =>
+            "You've set the <code>#{h passenger_ruby}</code> option to <code>#{h ruby}</code>. " \
+            'However, because you are using RVM, this is not allowed: the option must point to ' \
+            'an RVM wrapper script, not a raw Ruby binary. This is because RVM is implemented ' \
+            "through various environment variables, which are set through the wrapper script.\n",
+
+          :solution_description_html =>
+            "To find out the correct value for <code>#{h passenger_ruby}</code>, please read " \
+            "<a href=\"#{h passenger_ruby_doc}\">its documentation entry</a>."
+        )
+        abort
+      end
+    end
+
+    def is_ruby_program?(path)
+      File.open(path, "rb") do |f|
+        f.readline =~ /ruby/
+      end
+    rescue EOFError
+      false
+    end
+
+    def exit_code_for_exception(e)
+      if e.is_a?(SystemExit)
+        e.status
+      else
+        1
+      end
     end
 
     def load_macos_foundation
@@ -141,58 +140,6 @@
         rescue Fiddle::DLError => e
           STDERR.puts "WARNING: #{e}"
         end
-      end
-    end
-
-    def to_boolean(value)
-      return !(value.nil? || value == false || value == "false")
-    end
-
-    def sanitize_spawn_options(options)
-      defaults = {
-        "app_type"         => "rack",
-        "environment"      => "production",
-        "print_exceptions" => true
-      }
-      options = defaults.merge(options)
-      options["app_group_name"]            = options["app_root"] if !options["app_group_name"]
-      options["print_exceptions"]          = to_boolean(options["print_exceptions"])
-      options["analytics"]                 = to_boolean(options["analytics"])
-      options["show_version_in_header"]    = to_boolean(options["show_version_in_header"])
-      options["log_level"]                 = options["log_level"].to_i if options["log_level"]
-      # TODO: smart spawning is not supported when using ruby-debug. We should raise an error
-      # in this case.
-      options["debugger"]     = to_boolean(options["debugger"])
-      options["spawn_method"] = "direct" if options["debugger"]
->>>>>>> f96d662e
-
-          :problem_description_html =>
-            "You've set the <code>#{h passenger_ruby}</code> option to <code>#{h ruby}</code>. " \
-            'However, because you are using RVM, this is not allowed: the option must point to ' \
-            'an RVM wrapper script, not a raw Ruby binary. This is because RVM is implemented ' \
-            "through various environment variables, which are set through the wrapper script.\n",
-
-          :solution_description_html =>
-            "To find out the correct value for <code>#{h passenger_ruby}</code>, please read " \
-            "<a href=\"#{h passenger_ruby_doc}\">its documentation entry</a>."
-        )
-        abort
-      end
-    end
-
-    def is_ruby_program?(path)
-      File.open(path, "rb") do |f|
-        f.readline =~ /ruby/
-      end
-    rescue EOFError
-      false
-    end
-
-    def exit_code_for_exception(e)
-      if e.is_a?(SystemExit)
-        e.status
-      else
-        1
       end
     end
 
