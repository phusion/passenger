# encoding: binary
#  Phusion Passenger - https://www.phusionpassenger.com/
#  Copyright (c) 2011-2017 Phusion Holding B.V.
#
#  "Passenger", "Phusion Passenger" and "Union Station" are registered
#  trademarks of Phusion Holding B.V.
#
#  Permission is hereby granted, free of charge, to any person obtaining a copy
#  of this software and associated documentation files (the "Software"), to deal
#  in the Software without restriction, including without limitation the rights
#  to use, copy, modify, merge, publish, distribute, sublicense, and/or sell
#  copies of the Software, and to permit persons to whom the Software is
#  furnished to do so, subject to the following conditions:
#
#  The above copyright notice and this permission notice shall be included in
#  all copies or substantial portions of the Software.
#
#  THE SOFTWARE IS PROVIDED "AS IS", WITHOUT WARRANTY OF ANY KIND, EXPRESS OR
#  IMPLIED, INCLUDING BUT NOT LIMITED TO THE WARRANTIES OF MERCHANTABILITY,
#  FITNESS FOR A PARTICULAR PURPOSE AND NONINFRINGEMENT. IN NO EVENT SHALL THE
#  AUTHORS OR COPYRIGHT HOLDERS BE LIABLE FOR ANY CLAIM, DAMAGES OR OTHER
#  LIABILITY, WHETHER IN AN ACTION OF CONTRACT, TORT OR OTHERWISE, ARISING FROM,
#  OUT OF OR IN CONNECTION WITH THE SOFTWARE OR THE USE OR OTHER DEALINGS IN
#  THE SOFTWARE.

<<<<<<< HEAD
=======
PhusionPassenger.require_passenger_lib 'constants'
PhusionPassenger.require_passenger_lib 'public_api'
PhusionPassenger.require_passenger_lib 'ruby_core_enhancements'
PhusionPassenger.require_passenger_lib 'debug_logging'
PhusionPassenger.require_passenger_lib 'platform_info/ruby'
PhusionPassenger.require_passenger_lib 'platform_info/operating_system'
PhusionPassenger.require_passenger_lib 'utils/shellwords'

>>>>>>> 08bd3e33
module PhusionPassenger

  # Provides shared functions for loader and preloader apps.
  module LoaderSharedHelpers
    extend self

    # To be called by the (pre)loader as soon as possible.
    def init(main_app)
      @main_app = main_app
      options = read_startup_arguments

      # We don't dump PATH info because at this point it's
      # unlikely to be changed.
      dump_ruby_environment
      check_rvm_using_wrapper_script(options)

      PhusionPassenger.require_passenger_lib 'native_support'
      if defined?(NativeSupport)
        NativeSupport.disable_stdio_buffering
      end

      PhusionPassenger.require_passenger_lib 'constants'
      PhusionPassenger.require_passenger_lib 'public_api'
      PhusionPassenger.require_passenger_lib 'debug_logging'
      PhusionPassenger.require_passenger_lib 'platform_info/operating_system'
      PhusionPassenger.require_passenger_lib 'utils/shellwords'
      PhusionPassenger.require_passenger_lib 'ruby_core_enhancements'
      PhusionPassenger.require_passenger_lib 'ruby_core_io_enhancements'
      PhusionPassenger.require_passenger_lib 'request_handler'

      PhusionPassenger.require_passenger_lib 'rack/thread_handler_extension'
      RequestHandler::ThreadHandler.send(:include, Rack::ThreadHandlerExtension)
      Thread.main[:name] = "Main thread"

      load_macos_foundation

      options
    rescue Exception => e
      record_journey_step_end('SUBPROCESS_WRAPPER_PREPARATION', 'STEP_ERRORED')
      record_and_print_exception(e)
      exit exit_code_for_exception(e)
    end

    def read_startup_arguments
      work_dir = ENV['PASSENGER_SPAWN_WORK_DIR']
      PhusionPassenger.require_passenger_lib 'utils/json'
      @@options = File.open("#{work_dir}/args.json", 'rb') do |f|
        PhusionPassenger::Utils::JSON.parse(f.read)
      end
    end

    def check_rvm_using_wrapper_script(options)
      ruby = options["ruby"]
      if ruby =~ %r(/\.?rvm/) && ruby =~ %r(/bin/ruby$)
        case options["integration_mode"] || DEFAULT_INTEGRATION_MODE
        when "nginx"
          passenger_ruby = "passenger_ruby"
          passenger_ruby_doc = "https://www.phusionpassenger.com/library/config/nginx/reference/#setting_correct_passenger_ruby_value"
        when "apache"
          passenger_ruby = "PassengerRuby"
          passenger_ruby_doc = "https://www.phusionpassenger.com/library/config/apache/reference/#setting_correct_passenger_ruby_value"
        when "standalone"
          passenger_ruby = "--ruby"
          passenger_ruby_doc = "https://www.phusionpassenger.com/library/config/standalone/reference/#setting_correct_passenger_ruby_value"
        end

        log_error_to_response_dir(
          :summary => "#{passenger_ruby} must be set to an RVM wrapper script instead of a raw Ruby binary",

          :problem_description_html =>
            "You've set the <code>#{h passenger_ruby}</code> option to <code>#{h ruby}</code>. " \
            'However, because you are using RVM, this is not allowed: the option must point to ' \
            'an RVM wrapper script, not a raw Ruby binary. This is because RVM is implemented ' \
            "through various environment variables, which are set through the wrapper script.\n",

          :solution_description_html =>
            "To find out the correct value for <code>#{h passenger_ruby}</code>, please read " \
            "<a href=\"#{h passenger_ruby_doc}\">its documentation entry</a>."
        )
        abort
      end
    end

    def is_ruby_program?(path)
      File.open(path, "rb") do |f|
        f.readline =~ /ruby/
      end
    rescue EOFError
      false
    end

    def exit_code_for_exception(e)
      if e.is_a?(SystemExit)
        e.status
      else
        1
      end
    end

    def load_macos_foundation
      # Apple added an assertion in 10.13 that prevents anything Obj-C related
      # from occuring between fork and exec. This workaround prevents the assertion.
      # http://www.sealiesoftware.com/blog/archive/2017/6/5/Objective-C_and_fork_in_macOS_1013.html
      # https://github.com/puma/puma/issues/1421
      if PlatformInfo::RUBY_ENGINE == 'ruby' && PlatformInfo.os_name_simple == "macosx"
        # Eager-load Foundation.framework, to ensure the Objective-C runtime
        # exists well before any forking happens
        begin
          require 'fiddle'
        rescue LoadError
          return
        end
        if Fiddle.respond_to?(:dlopen)
          begin
            Fiddle.dlopen '/System/Library/Frameworks/Foundation.framework/Foundation'
          rescue Fiddle::DLError => e
            STDERR.puts "WARNING: #{e}"
          end
        end
      end
    end

    # Prepare an application process using rules for the given spawn options.
    # This method is to be called before loading the application code.
    #
    # +startup_file+ is the application type's startup file, e.g.
    # "config/environment.rb" for Rails apps and "config.ru" for Rack apps.
    # +options+ are the spawn options that were given.
    #
    # This function may modify +options+. The modified options are to be
    # passed to the request handler.
    def before_loading_app_code_step1(startup_file, options)
      DebugLogging.log_level = options["log_level"] if options["log_level"]

      # We always load the union_station_hooks_* gems and do not check for
      # `options["analytics_support"]` here. The gems don't actually initialize (and
      # load the bulk of their code) unless they have determined that
      # `options["analytics_support"]` is true. Regardless of whether Union Station
      # support is enabled in Passenger, the UnionStationHooks namespace must
      # be available so that applications can call it, even though the actual
      # calls don't do anything when Union Station support is disabled.
      PhusionPassenger.require_passenger_lib 'vendor/union_station_hooks_core/lib/union_station_hooks_core'
      UnionStationHooks.vendored = true
      PhusionPassenger.require_passenger_lib 'vendor/union_station_hooks_rails/lib/union_station_hooks_rails'
      UnionStationHooksRails.vendored = true
    end

    def run_load_path_setup_code(options)
      # rack-preloader.rb depends on the 'rack' library, but the app
      # might want us to use a bundled version instead of a
      # gem/apt-get/yum/whatever-installed version. Therefore we must setup
      # the correct load paths before requiring 'rack'.
      #
      # The most popular tool for bundling dependencies is Bundler. Bundler
      # works as follows:
      # - If the bundle is locked then a file .bundle/environment.rb exists
      #   which will setup the load paths.
      # - If the bundle is not locked then the load paths must be set up by
      #   calling Bundler.setup.
      # - Rails 3's boot.rb automatically loads .bundle/environment.rb or
      #   calls Bundler.setup if that's not available.
      # - Other Rack apps might not have a boot.rb but we still want to setup
      #   Bundler.
      # - Some Rails 2 apps might have explicitly added Bundler support.
      #   These apps call Bundler.setup in their preinitializer.rb.
      #
      # So the strategy is as follows:

      # Our strategy might be completely unsuitable for the app or the
      # developer is using something other than Bundler, so we let the user
      # manually specify a load path setup file.
      if options["load_path_setup_file"]
        require File.expand_path(options["load_path_setup_file"])

      # The app developer may also override our strategy with this magic file.
      elsif File.exist?('config/setup_load_paths.rb')
        require File.expand_path('config/setup_load_paths')

      # Older versions of Bundler use .bundle/environment.rb as the Bundler
      # environment lock file. This has been replaced by Gemfile.lock/gems.locked
      # in later versions, but we still support the older mechanism.
      # If the Bundler environment lock file exists then load that. If it
      # exists then there's a 99.9% chance that loading it is the correct
      # thing to do.
      elsif File.exist?('.bundle/environment.rb')
        running_bundler(options) do
          require File.expand_path('.bundle/environment')
        end

      # If the legacy Bundler environment file doesn't exist then there are two
      # possibilities:
      # 1. Bundler is not used, in which case we don't have to do anything.
      # 2. Bundler *is* used, but either the user is using a newer Bundler versions,
      #    or the gems are not locked. In either case, we're supposed to call
      #    Bundler.setup.
      #
      # The existence of Gemfile/gems.rb indicates whether (2) is true:
      elsif File.exist?('Gemfile') || File.exist?('gems.rb')
        # In case of Rails 3+, config/boot.rb already calls Bundler.setup.
        # However older versions of Rails may not so loading boot.rb might
        # not be the correct thing to do. To be on the safe side we
        # call Bundler.setup ourselves; calling Bundler.setup twice is
        # harmless. If this isn't the correct thing to do after all then
        # there's always the load_path_setup_file option and
        # setup_load_paths.rb.
        running_bundler(options) do
          activate_gem 'bundler', 'bundler/setup'
        end
      end


      # !!! NOTE !!!
      # If the app is using Bundler then any dependencies required past this
      # point must be specified in the Gemfile. Like ruby-debug if debugging is on...
    end

    # This method is to be called after the load path has been set up
    # (e.g. Bundler.setup is called), but before loading the app code.
    def before_loading_app_code_step2(options)
      # Do nothing
    end

    # This method is to be called after loading the application code but
    # before forking a worker process.
    def after_loading_app_code(options)
      UnionStationHooks.check_initialized
    end

    # If the current working directory equals `app_root`, and `abs_path` is a
    # file inside `app_root`, then returns its basename. Otherwise, returns
    # `abs_path`.
    #
    # The main use case for this method is to ensure that we load config.ru
    # with a relative path (only its base name) in most circumstances,
    # instead of with an absolute path. This is necessary in order to retain
    # compatibility with apps that expect config.ru's __FILE__ to be relative.
    # See https://github.com/phusion/passenger/issues/1596
    def maybe_make_path_relative_to_app_root(app_root, abs_path)
      if Dir.logical_pwd == app_root && File.dirname(abs_path) == app_root
        File.basename(abs_path)
      else
        abs_path
      end
    end

    def create_socket_address(protocol, address)
      if protocol == 'unix'
        "unix:#{address}"
      elsif protocol == 'tcp'
        "tcp://#{address}"
      else
        raise ArgumentError, "Unknown protocol '#{protocol}'"
      end
    end

    def advertise_sockets(_options, request_handler)
      json = { :sockets => [] }
      request_handler.server_sockets.each_pair do |name, options|
        concurrency = PhusionPassenger.advertised_concurrency_level || options[:concurrency]
        json[:sockets] << {
          :name => name,
          :address => options[:address],
          :protocol => options[:protocol],
          :concurrency => concurrency,
          :accept_http_requests => !!options[:accept_http_requests]
        }
      end

      File.open(ENV['PASSENGER_SPAWN_WORK_DIR'] + '/response/properties.json', 'w') do |f|
        f.write(PhusionPassenger::Utils::JSON.generate(json))
      end
    end

    def advertise_readiness(options)
      File.open(ENV['PASSENGER_SPAWN_WORK_DIR'] + '/response/finish', 'w') do |f|
        f.write('1')
      end
    end

    # To be called before the request handler main loop is entered, but after the app
    # startup file has been loaded. This function will fire off necessary events
    # and perform necessary preparation tasks.
    #
    # +forked+ indicates whether the current worker process is forked off from
    # an ApplicationSpawner that has preloaded the app code.
    # +options+ are the spawn options that were passed.
    def before_handling_requests(forked, options)
      if forked
        # Reseed pseudo-random number generator for security reasons.
        srand
      end

      if options["process_title"] && !options["process_title"].empty?
        $0 = options["process_title"] + ": " + options["app_group_name"]
      end

      # If we were forked from a preloader process then clear or
      # re-establish ActiveRecord database connections. This prevents
      # child processes from concurrently accessing the same
      # database connection handles.
      if forked && defined?(ActiveRecord::Base)
        if ActiveRecord::Base.respond_to?(:clear_all_connections!)
          ActiveRecord::Base.clear_all_connections!
        elsif ActiveRecord::Base.respond_to?(:clear_active_connections!)
          ActiveRecord::Base.clear_active_connections!
        elsif ActiveRecord::Base.respond_to?(:connected?) &&
              ActiveRecord::Base.connected?
          ActiveRecord::Base.establish_connection
        end
      end

      # Fire off events.
      PhusionPassenger.call_event(:starting_worker_process, forked)
      if options["pool_account_username"] && options["pool_account_password_base64"]
        password = options["pool_account_password_base64"].unpack('m').first
        PhusionPassenger.call_event(:credentials,
          options["pool_account_username"], password)
      else
        PhusionPassenger.call_event(:credentials, nil, nil)
      end
    end

    # To be called after the request handler main loop is exited. This function
    # will fire off necessary events perform necessary cleanup tasks.
    def after_handling_requests
      PhusionPassenger.call_event(:stopping_worker_process)
    end

    # Activate a gem and require it. This method exists in order to load
    # a library from RubyGems instead of from vendor_ruby. For example,
    # on Debian systems, Rack may be installed from APT, but that is usually
    # a very old version which we don't want. This method ensures that the
    # RubyGems-installed version is loaded, not the the version in vendor_ruby.
    # See the following threads for discussion:
    # https://github.com/phusion/passenger/issues/1478
    # https://github.com/phusion/passenger/issues/1480
    def activate_gem(gem_name, library_name = nil)
      if !defined?(::Gem)
        begin
          require 'rubygems'
        rescue LoadError
        end
      end
      if Kernel.respond_to?(:gem, true)
        begin
          gem(gem_name)
        rescue Gem::LoadError
        end
      end
      require(library_name || gem_name)
    end


    ##### Journey recording #####

    def record_journey_step_begin(step, state, *args)
      @main_app.record_journey_step_begin(step, state, *args)
    end

    def record_journey_step_end(step, state, *args)
      @main_app.record_journey_step_end(step, state, *args)
    end

    def run_block_and_record_step_progress(step, *args)
      record_journey_step_begin(step, 'STEP_IN_PROGRESS', *args)
      begin
        yield
      rescue Exception => e
        record_journey_step_end(step, 'STEP_ERRORED', *args)
        raise e
      else
        record_journey_step_end(step, 'STEP_PERFORMED', *args)
      end
    end


    ##### Error reporting #####

    # To be called whenever the (pre)loader is about to abort with an error.
    def about_to_abort(options, exception)
      dump_all_information(options)
    end

    def record_and_print_exception(e)
      record_error_category_based_on_exception(e)
      record_and_print_error_summary(
        "The application encountered the following error: #{e} (#{e.class})")
      STDERR.write("    #{e.backtrace.join("\n    ")}\n")
      record_advanced_problem_details(format_exception(e))
      if e.respond_to?(:problem_description_html)
        record_problem_description_html(e.problem_description_html)
      end
      if e.respond_to?(:solution_description_html)
        record_solution_description_html(e.solution_description_html)
      end
    end

    def record_error_category(category)
      dir = ENV['PASSENGER_SPAWN_WORK_DIR']
      try_write_file("#{dir}/response/error/category", category)
    end

    def record_error_category_based_on_exception(e)
      if e.is_a?(IOError)
        record_error_category('IO_ERROR')
      elsif e.is_a?(SystemCallError)
        record_error_category('OPERATING_SYSTEM_ERROR')
      else
        record_error_category('INTERNAL_ERROR')
      end
    end

    def record_error_summary(summary)
      dir = ENV['PASSENGER_SPAWN_WORK_DIR']
      try_write_file("#{dir}/response/error/summary", summary)
    end

    def record_and_print_error_summary(summary)
      STDERR.puts "Error: #{summary}"
      record_error_summary(summary)
    end

    def record_advanced_problem_details(message)
      dir = ENV['PASSENGER_SPAWN_WORK_DIR']
      try_write_file("#{dir}/response/error/advanced_problem_details", message)
    end

    def record_problem_description_html(html)
      dir = ENV['PASSENGER_SPAWN_WORK_DIR']
      try_write_file("#{dir}/response/error/problem_description.html", html)
    end

    def record_solution_description_html(html)
      dir = ENV['PASSENGER_SPAWN_WORK_DIR']
      try_write_file("#{dir}/response/error/solution_description.html", html)
    end

    def format_exception(e)
      result = "#{e} (#{e.class})"
      if !e.backtrace.empty?
        result << "\n  " << e.backtrace.join("\n  ")
      end
      result
    end


    ##### Environment dumping #####

    def dump_all_information(options)
      dump_ruby_environment
      dump_envvars
    end

    def dump_ruby_environment
      dir = "#{ENV['PASSENGER_SPAWN_WORK_DIR']}/envdump/annotations"

      File.open("#{dir}/ruby_info", "w") do |f|
        f.puts "RUBY_VERSION = #{RUBY_VERSION}"
        f.puts "RUBY_PLATFORM = #{RUBY_PLATFORM}"
        f.puts "RUBY_ENGINE = #{defined?(RUBY_ENGINE) ? RUBY_ENGINE : 'nil'}"
      end
      File.open("#{dir}/load_path", "wb") do |f|
        $LOAD_PATH.each do |path|
          f.puts path
        end
      end
      File.open("#{dir}/loaded_libs", "wb") do |f|
        $LOADED_FEATURES.each do |filename|
          f.puts filename
        end
      end

      # We write to these files last because the 'require' calls can fail.
      require 'rbconfig' if !defined?(RbConfig::CONFIG)
      File.open("#{dir}/rbconfig", "wb") do |f|
        RbConfig::CONFIG.each_pair do |key, value|
          f.puts "#{key} = #{value}"
        end
      end
      begin
        require 'rubygems' if !defined?(Gem)
      rescue LoadError
      end
      if defined?(Gem)
        File.open("#{dir}/ruby_info", "a") do |f|
          f.puts "RubyGems version = #{Gem::VERSION}"
          if Gem.respond_to?(:path)
            f.puts "RubyGems paths = #{Gem.path.inspect}"
          else
            f.puts "RubyGems paths = unknown; incompatible RubyGems API"
          end
        end
        File.open("#{dir}/activated_gems", "wb") do |f|
          if Gem.respond_to?(:loaded_specs)
            Gem.loaded_specs.each_pair do |name, spec|
              f.puts "#{name} => #{spec.version}"
            end
          else
            f.puts "Unable to query this information; incompatible RubyGems API."
          end
        end
      end
    rescue SystemCallError
      # Don't care.
    end

    def dump_envvars
      dir = "#{ENV['PASSENGER_SPAWN_WORK_DIR']}/envdump"
      try_write_file("#{dir}/envvars", ENV.to_a.map { |k, v| "#{k} = #{v}" }.join("\n"))
    end

  private
    def running_bundler(options)
      yield
    rescue Exception => e
      if (defined?(Bundler::GemNotFound) && e.is_a?(Bundler::GemNotFound)) ||
         (defined?(Bundler::GitError) && e.is_a?(Bundler::GitError))
        PhusionPassenger.require_passenger_lib 'platform_info/ruby'
        ruby = PlatformInfo.ruby_command
        e_as_str = "#{e}"  # Certain classes like Interrupt don't like #to_s, so we use this
        if Bundler.respond_to?(:settings) && Bundler.settings.respond_to?(:path)
          bundle_path = Bundler.settings.path
        end
        case options['integration_mode']
        when 'apache'
          passenger_ruby = 'PassengerRuby'
          passenger_ruby_doc = 'https://www.phusionpassenger.com/library/config/apache/reference/#passengerruby'
          passenger_user = 'PassengerUser'
          passenger_user_doc = 'https://www.phusionpassenger.com/library/config/apache/reference/#passengeruser'
        when 'nginx'
          passenger_ruby = 'passenger_ruby'
          passenger_ruby_doc = 'https://www.phusionpassenger.com/library/config/nginx/reference/#passenger_ruby'
          passenger_user = 'passenger_user'
          passenger_user_doc = 'https://www.phusionpassenger.com/library/config/nginx/reference/#passenger_user'
        when 'standalone'
          passenger_ruby = '--ruby'
          passenger_ruby_doc = 'https://www.phusionpassenger.com/library/config/standalone/reference/#--ruby-ruby'
        else
          raise "Unknown integration mode #{options['integration_mode'].inspect}"
        end


        problem_description = %Q{
          <h2>Bundler was unable to find one of the gems defined in the Gemfile</h2>
          <table class="table table-bordered table-hover problem-causes">
            <thead>
              <tr>
                <th>Most common causes</th>
                <th class="solution-preview">Solution finder</th>
              </tr>
            </thead>
            <tbody>
        }

        problem_description << %Q{
          <tr class="cause">
            <td>
              You may not have installed all the gems that this application needs.
            </td>
            <td class="solution-preview">
              <a
              href="javascript:void(0)"
              data-toggle="collapse"
              data-target="#bundle_install_solution">
                Read solution
              </a>
            </td>
          </tr>
          <tr class="collapse solution-description" id="bundle_install_solution">
            <td colspan="2" class="info">
              <div class="single-solution">
                <p>Run the following from the application directory:</p>
                <pre>bundle install</pre>
              </div>
            </td>
          </tr>
        }

        problem_description << %Q{
          <tr class="cause">
            <td>
              If the necessary gems are installed, but Bundler may not have
              permissions to access them.
        }
        if bundle_path
          problem_description << %Q{
            <br>
            <small>Bundler tried to load the gems from <code>#{h bundle_path}</code>.</small>
          }
        end
        problem_description << %Q{
            </td>
            <td class="solution-preview">
              <a
              href="javascript:void(0)"
              data-toggle="collapse"
              data-target="#check_exec_environment_solution">
                Read solution
              </a>
            </td>
          </tr>
          <tr class="collapse solution-description" id="check_exec_environment_solution">
            <td colspan="2" class="info">
              <div class="multiple-solutions">
                #{
                  check_execution_environment_solution_description(
                    passenger_user, passenger_user_doc, bundle_path)
                }
              </div>
            </td>
          </tr>
        }

        problem_description << %Q{
          <tr class="cause">
            <td>
              The application may be run under the wrong user account or execution
              environment.
              <br>
              <small>It is currently running as <code>#{h whoami}</code>.</small>
            </td>
            <td class="solution-preview">
              <a
              href="javascript:void(0)"
              data-toggle="collapse"
              data-target="#check_exec_environment_solution2">
                Read solution
              </a>
            </td>
          </tr>
          <tr class="collapse solution-description" id="check_exec_environment_solution2">
            <td colspan="2" class="info">
              <div class="multiple-solutions">
                #{
                  check_execution_environment_solution_description(
                    passenger_user, passenger_user_doc, bundle_path)
                }
              </div>
            </td>
          </tr>
        }

        problem_description << %Q{
          <tr class="cause">
            <td>
              The application may be run under the wrong Ruby interpreter.
              <br>
              <small>It is currently being run under <code>#{h ruby}</code>.</small>
            </td>
            <td class="solution-preview">
              <a
              href="javascript:void(0)"
              data-toggle="collapse"
              data-target="#change_ruby_solution">
                Read solution
              </a>
            </td>
          </tr>
          <tr class="collapse solution-description" id="change_ruby_solution">
            <td colspan="2" class="info">
              <div class="single-solution">
                Use the <a href=\"#{h passenger_ruby_doc}\">#{h passenger_ruby}</a>
                setting to change the Ruby interpreter that #{PROGRAM_NAME} uses.
              </div>
            </td>
          </tr>
        }

        if PlatformInfo.in_rvm?
          problem_description << %Q{
            <tr class="cause">
              <td>
                The application may be run under the wrong RVM gemset.
                <br>
                <small>It is currently running under the
                <code>#{h PlatformInfo.rvm_ruby_string}</code> gemset.</small>
              </td>
              <td class="solution-preview">
                <a
                href="javascript:void(0)"
                data-toggle="collapse"
                data-target="#change_rvm_gemset_solution">
                  Read solution
                </a>
              </td>
            </tr>
            <tr class="collapse solution-description" id="change_rvm_gemset_solution">
              <td colspan="2" class="info">
                <div class="single-solution">
                  Use the <a href=\"#{h passenger_ruby_doc}\">#{h passenger_ruby}</a>
                  setting. The documentation for that setting will teach you how to
                  refer to the proper gemset.
                </div>
              </td>
            </tr>
          }
        end

        if ruby =~ %r(^/usr/local/rvm/)
          problem_description << %Q{
            <tr class="cause">
              <td>
                You are using a system-wide-installed RVM Ruby installation.
                It is possible that, at the same time, your gems are installed
                to the home directory (#{h home_dir}/.rvm/gems). If this is the
                case then RVM will not be able to use those gems.
                <br>
                <small>You are currently using this Ruby interpreter: <code>#{h ruby}</code></small>
              </td>
              <td class="solution-preview">
                <a
                href="javascript:void(0)"
                data-toggle="collapse"
                data-target="#use_home_rvm_solution">
                  Read solution
                </a>
              </td>
            </tr>
            <tr class="collapse solution-description" id="use_home_rvm_solution">
              <td colspan="2" class="info">
                <div class="single-solution">
                  <p>
                    To make Bundler and RVM able to load gems from the home directory, set
                    <a href="#{h passenger_ruby_doc}">#{h passenger_ruby}</a> to an RVM
                    wrapper script inside the home directory:
                  </p>
                  <ol>
                    <li>Login as #{h whoami}.</li>
          }
          if PlatformInfo.rvm_installation_mode == :multi
            problem_description << %Q{
                    <li>
                      Enable RVM mixed mode by running:
                      <pre>rvm user gemsets</pre>
                    </li>
            }
          end
          problem_description << %Q{
                    <li>
                      Run this to find out what to set
                      <a href="#{h passenger_ruby_doc}">#{h passenger_ruby}</a> to:
                      <pre>#{h PlatformInfo.ruby_command} #{PhusionPassenger.bin_dir}/passenger-config about ruby-command</pre>
                    </li>
                  </ol>
                </div>
              </td>
            </tr>
          }
        end

        if PlatformInfo.in_rvm?
          problem_description << %Q{
            <tr class="cause">
              <td>
                The RVM gemset may be broken.
              </td>
              <td class="solution-preview">
                <a href="https://github.com/phusion/passenger/wiki/Resetting-RVM-gemsets" target="_blank">
                  Read solution
                </a>
              </td>
            </tr>
          }
        end

        problem_description << %Q{
            </tbody>
          </table>

          <h3>Raw Bundler exception</h3>
          <p>Exception message:</p>
          <pre>#{h e_as_str} (#{h e.class.to_s})</pre>
          <p>Backtrace:<p>
          <pre>#{h e.backtrace.join("\n")}</pre>
        }
        attach_problem_description_html_to_exception(e, problem_description)


        solution_description =
          "<div class=\"multiple-solutions\">" \
          \
          "<h3>Make sure the gem bundle is installed</h3>" \
          "<p>Run the following from the application directory:</p>" \
          "<pre>bundle install</pre>" \
          \
          "<h3>Check the application process's execution environment</h3>" \
          "<p>Is the application running under the expected execution environment?" \
          " A common problem is that the application runs under a different user than" \
          " it is supposed to. The application is currently running as the <code>#{h whoami}</code>" \
          " user &mdash; is this expected? Also, check the 'Detailed diagnostics'" \
          " &raquo; 'Subprocess' tab and double check all information there &mdash; is" \
          " everything as expected? If not, please fix that.</p>"
        if passenger_user
          solution_description <<
            "<p>If the application is not supposed to run as <code>#{h whoami}</code>," \
            " then you can configure this via the" \
            " <a href=\"#{h passenger_user_doc}\">#{h passenger_user}</a>" \
            " setting.</p>"
        end
        solution_description <<
          "<h3>Check that the application has permissions to access the directory from which Bundler loads gems</h3>" \
          "<p>Please check whether the application, which is running as the" \
            " <code>#{h whoami}</code> user, has permissions to access"
        if bundle_path
          solution_description <<
            " <code>#{h bundle_path}</code>."
        else
          solution_description <<
            " the directory that Bundler tries to load gems from. Unfortunately" \
            " #{SHORT_PROGRAM_NAME} was unable to figure out which directory this"
            " is because Bundler is too old, so you need to figure out the" \
            " directory yourself (or you can upgrade Bundler so that #{SHORT_PROGRAM_NAME}" \
            " can figure out the path for you)."
        end
        solution_description <<
          "</p>" \
          \
          "<h3>Check whether the application is being run under the correct Ruby interpreter</h3>" \
          "<p>Is the application supposed to be run with <code>#{h ruby}</code>?" \
          " If not, please change the <a href=\"#{h passenger_ruby_doc}\">#{h passenger_ruby}</a>" \
          " setting.</p>"
        if PlatformInfo.in_rvm?
          solution_description <<
            "<h3>Check whether the application is being run under the correct RVM gemset</h3>" \
            "<p>Is the application supposed to run under the <code>#{h PlatformInfo.rvm_ruby_string}</code>" \
            " gemset? If not, please change the <a href=\"#{h passenger_ruby_doc}\">#{h passenger_ruby}</a>" \
            " setting. The documentation for that setting will teach you how to refer" \
            " to the proper gemset.</p>"
        end
        if ruby =~ %r(^/usr/local/rvm/)
          solution_description <<
            "<h3>Is your gem bundle installed to the home directory, while at the same" \
            " time you are using a Ruby that is installed by RVM in a system-wide manner?</h3>" \
            "<p>Your Ruby interpreter is installed by RVM in a system-wide manner: it is" \
            " located in #{h ruby}. If Bundler tries to load gems from " \
            "<code>#{h home_dir}</code>/.rvm/gems, then that won't work.</p>" \
            "<p>To make Bundler and RVM able to load gems from the home directory, set " \
            "<a href=\"#{h passenger_ruby_doc}\">#{h passenger_ruby}</a> to an RVM wrapper script " \
            "inside the home directory:</p>\n\n" \
            "<ol>\n" \
            "  <li>Login as #{h whoami}.</li>\n"
          if PlatformInfo.rvm_installation_mode == :multi
            solution_description <<
              "  <li>Enable RVM mixed mode by running:\n" \
              "      <pre>rvm user gemsets</pre></li>\n"
          end
          solution_description <<
            "  <li>Run this to find out what to set" \
            "      <a href=\"#{h passenger_ruby_doc}\">#{h passenger_ruby}</a> to:\n" \
            "      <pre>#{h PlatformInfo.ruby_command} \\\n" \
            "#{PhusionPassenger.bin_dir}/passenger-config about ruby-command</pre></li>\n" \
            "</ol>\n\n"
        end
        if PlatformInfo.in_rvm?
          solution_description <<
            "<h3>Reset your RVM gemset</h3>" \
            "<p>Sometimes, RVM gemsets maybe be broken. " \
            "<a href=\"https://github.com/phusion/passenger/wiki/Resetting-RVM-gemsets\">" \
            "Try resetting them.</a></p>"
        end
        attach_solution_description_html_to_exception(e, solution_description)
      end
      raise e
    end

    def check_execution_environment_solution_description(passenger_user, passenger_user_doc, bundle_path)
      result = ''
      result << %Q{
        <h3>Check the application process's execution environment</h3>
        <p>
          Is the application running under the expected execution environment?
          A common problem is that the application runs under a different user than
          it is supposed to. The application is currently running as the <code>#{h whoami}</code>
          user &mdash; is this expected? Also, check the 'Detailed diagnostics'
          &raquo; 'Subprocess' tab and double check all information there &mdash; is
          everything as expected?
        </p>
      }
      if passenger_user
        result << %Q{
          <p>
            If the application is not supposed to run as <code>#{h whoami}</code>,
            then you can configure this via the
            <a href="#{h passenger_user_doc}">#{h passenger_user}</a>
            setting.
          </p>
        }
      end
      result << %Q{
        <h3>Check that the application has permissions to access the directory from which Bundler loads gems</h3>
        <p>
          Please check whether the application, which is running as the
          <code>#{h whoami}</code> user, has permissions to access
      }
      if bundle_path
        result << %Q{
          <code>#{h bundle_path}</code>.
        }
      else
        result << %Q{
          the directory that Bundler tries to load gems from. Unfortunately
          #{SHORT_PROGRAM_NAME} was unable to figure out which directory this
          is because Bundler is too old, so you need to figure out the
          directory yourself (or you can upgrade Bundler so that #{SHORT_PROGRAM_NAME}
          can figure out the path for you).
        }
      end
      result << %Q{
        </p>
      }
      result
    end

    def attach_problem_description_html_to_exception(e, html)
      metaclass = class << e; self; end
      metaclass.send(:define_method, :problem_description_html) do
        html
      end
    end

    def attach_solution_description_html_to_exception(e, html)
      metaclass = class << e; self; end
      metaclass.send(:define_method, :solution_description_html) do
        html
      end
    end

    def try_write_file(path, contents)
      @main_app.try_write_file(path, contents)
    end

    def h(text)
      require 'erb' if !defined?(ERB)
      ERB::Util.h(text)
    end

    def whoami
      require 'etc' if !defined?(Etc)
      begin
        user = Etc.getpwuid(Process.uid)
      rescue ArgumentError
        user = nil
      end
      if user
        user.name
      else
        "##{Process.uid}"
      end
    end

    def home_dir
      PhusionPassenger.home_dir
    end
  end

end # module PhusionPassenger<|MERGE_RESOLUTION|>--- conflicted
+++ resolved
@@ -23,17 +23,6 @@
 #  OUT OF OR IN CONNECTION WITH THE SOFTWARE OR THE USE OR OTHER DEALINGS IN
 #  THE SOFTWARE.
 
-<<<<<<< HEAD
-=======
-PhusionPassenger.require_passenger_lib 'constants'
-PhusionPassenger.require_passenger_lib 'public_api'
-PhusionPassenger.require_passenger_lib 'ruby_core_enhancements'
-PhusionPassenger.require_passenger_lib 'debug_logging'
-PhusionPassenger.require_passenger_lib 'platform_info/ruby'
-PhusionPassenger.require_passenger_lib 'platform_info/operating_system'
-PhusionPassenger.require_passenger_lib 'utils/shellwords'
-
->>>>>>> 08bd3e33
 module PhusionPassenger
 
   # Provides shared functions for loader and preloader apps.
@@ -58,6 +47,7 @@
       PhusionPassenger.require_passenger_lib 'constants'
       PhusionPassenger.require_passenger_lib 'public_api'
       PhusionPassenger.require_passenger_lib 'debug_logging'
+      PhusionPassenger.require_passenger_lib 'platform_info/ruby'
       PhusionPassenger.require_passenger_lib 'platform_info/operating_system'
       PhusionPassenger.require_passenger_lib 'utils/shellwords'
       PhusionPassenger.require_passenger_lib 'ruby_core_enhancements'
@@ -551,7 +541,6 @@
     rescue Exception => e
       if (defined?(Bundler::GemNotFound) && e.is_a?(Bundler::GemNotFound)) ||
          (defined?(Bundler::GitError) && e.is_a?(Bundler::GitError))
-        PhusionPassenger.require_passenger_lib 'platform_info/ruby'
         ruby = PlatformInfo.ruby_command
         e_as_str = "#{e}"  # Certain classes like Interrupt don't like #to_s, so we use this
         if Bundler.respond_to?(:settings) && Bundler.settings.respond_to?(:path)
