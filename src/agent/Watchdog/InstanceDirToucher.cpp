--- conflicted
+++ resolved
@@ -110,7 +110,7 @@
 
 	void
 	threadMain() {
-		string originalOomScore = agentsOptions->get("original_oom_score", false);
+		string originalOomScore = wo->extraConfigToPassToSubAgents["oom_score"].asString();
 		string workingDir = wo->instanceDir->getPath().c_str();
 
 		while (!boost::this_thread::interruption_requested()) {
@@ -118,59 +118,6 @@
 
 			begin_touch:
 
-<<<<<<< HEAD
-			boost::this_thread::disable_interruption di;
-			boost::this_thread::disable_syscall_interruption dsi;
-			// Fork a process which touches everything in the server instance dir.
-			pid_t pid = syscalls::fork();
-			if (pid == 0) {
-				// Child
-				int prio, ret, e;
-
-				closeAllFileDescriptors(2);
-
-				// Make process nicer.
-				do {
-					prio = getpriority(PRIO_PROCESS, getpid());
-				} while (prio == -1 && errno == EINTR);
-				if (prio != -1) {
-					prio++;
-					if (prio > 20) {
-						prio = 20;
-					}
-					do {
-						ret = setpriority(PRIO_PROCESS, getpid(), prio);
-					} while (ret == -1 && errno == EINTR);
-				} else {
-					perror("getpriority");
-				}
-
-				do {
-					ret = chdir(wo->instanceDir->getPath().c_str());
-				} while (ret == -1 && errno == EINTR);
-				if (ret == -1) {
-					e = errno;
-					fprintf(stderr, "chdir(\"%s\") failed: %s (%d)\n",
-						wo->instanceDir->getPath().c_str(),
-						strerror(e), e);
-					fflush(stderr);
-					_exit(1);
-				}
-				restoreOomScore(wo->extraConfigToPassToSubAgents["oom_score"].asString());
-
-				execlp("/bin/sh", "/bin/sh", "-c", "find . | xargs touch", (char *) 0);
-				e = errno;
-				fprintf(stderr, "Cannot execute 'find . | xargs touch': %s (%d)\n",
-					strerror(e), e);
-				fflush(stderr);
-				_exit(1);
-			} else if (pid == -1) {
-				// Error
-				P_WARN("Could not touch the server instance directory because "
-					"fork() failed. Retrying in 2 minutes...");
-				boost::this_thread::restore_interruption si(di);
-				boost::this_thread::restore_syscall_interruption rsi(dsi);
-=======
 			try {
 				const char *command[] = {
 					"/bin/sh",
@@ -184,7 +131,6 @@
 			} catch (const SystemException &e) {
 				P_WARN("Could not touch the " PROGRAM_NAME " instance directory ("
 					<< e.what() << "). Retrying in 2 minutes...");
->>>>>>> f96d662e
 				syscalls::sleep(60 * 2);
 				goto begin_touch;
 			}
