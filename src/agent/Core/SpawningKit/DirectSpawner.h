/*
 *  Phusion Passenger - https://www.phusionpassenger.com/
 *  Copyright (c) 2011-2017 Phusion Holding B.V.
 *
 *  "Passenger", "Phusion Passenger" and "Union Station" are registered
 *  trademarks of Phusion Holding B.V.
 *
 *  Permission is hereby granted, free of charge, to any person obtaining a copy
 *  of this software and associated documentation files (the "Software"), to deal
 *  in the Software without restriction, including without limitation the rights
 *  to use, copy, modify, merge, publish, distribute, sublicense, and/or sell
 *  copies of the Software, and to permit persons to whom the Software is
 *  furnished to do so, subject to the following conditions:
 *
 *  The above copyright notice and this permission notice shall be included in
 *  all copies or substantial portions of the Software.
 *
 *  THE SOFTWARE IS PROVIDED "AS IS", WITHOUT WARRANTY OF ANY KIND, EXPRESS OR
 *  IMPLIED, INCLUDING BUT NOT LIMITED TO THE WARRANTIES OF MERCHANTABILITY,
 *  FITNESS FOR A PARTICULAR PURPOSE AND NONINFRINGEMENT. IN NO EVENT SHALL THE
 *  AUTHORS OR COPYRIGHT HOLDERS BE LIABLE FOR ANY CLAIM, DAMAGES OR OTHER
 *  LIABILITY, WHETHER IN AN ACTION OF CONTRACT, TORT OR OTHERWISE, ARISING FROM,
 *  OUT OF OR IN CONNECTION WITH THE SOFTWARE OR THE USE OR OTHER DEALINGS IN
 *  THE SOFTWARE.
 */
#ifndef _PASSENGER_SPAWNING_KIT_DIRECT_SPAWNER_H_
#define _PASSENGER_SPAWNING_KIT_DIRECT_SPAWNER_H_

#include <stdexcept>

#include <Core/SpawningKit/Spawner.h>
#include <Core/SpawningKit/Handshake/Session.h>
#include <Core/SpawningKit/Handshake/Prepare.h>
#include <Core/SpawningKit/Handshake/Perform.h>
#include <Constants.h>
<<<<<<< HEAD
#include <Logging.h>
#include <Utils/IOUtils.h>

=======
#include <LoggingKit/LoggingKit.h>
>>>>>>> 9758a7db
#include <LveLoggingDecorator.h>
#include <limits.h>  // for PTHREAD_STACK_MIN
#include <pthread.h>
#include <adhoc_lve.h>

namespace Passenger {
namespace SpawningKit {

using namespace std;
using namespace boost;
using namespace oxt;


class DirectSpawner: public Spawner {
private:
	static int startBackgroundThread(void *(*mainFunction)(void *), void *arg) {
		// Using raw pthread API because we don't want to register such
		// trivial threads on the oxt::thread list.
		pthread_t thr;
		pthread_attr_t attr;
		size_t stack_size = 96 * 1024;

		unsigned long min_stack_size;
		bool stack_min_size_defined;
		bool round_stack_size;
		int ret;

		#ifdef PTHREAD_STACK_MIN
			// PTHREAD_STACK_MIN may not be a constant macro so we need
			// to evaluate it dynamically.
			min_stack_size = PTHREAD_STACK_MIN;
			stack_min_size_defined = true;
		#else
			// Assume minimum stack size is 128 KB.
			min_stack_size = 128 * 1024;
			stack_min_size_defined = false;
		#endif
		if (stack_size != 0 && stack_size < min_stack_size) {
			stack_size = min_stack_size;
			round_stack_size = !stack_min_size_defined;
		} else {
			round_stack_size = true;
		}

		if (round_stack_size) {
			// Round stack size up to page boundary.
			long page_size;
			#if defined(_SC_PAGESIZE)
				page_size = sysconf(_SC_PAGESIZE);
			#elif defined(_SC_PAGE_SIZE)
				page_size = sysconf(_SC_PAGE_SIZE);
			#elif defined(PAGESIZE)
				page_size = sysconf(PAGESIZE);
			#elif defined(PAGE_SIZE)
				page_size = sysconf(PAGE_SIZE);
			#else
				page_size = getpagesize();
			#endif
			if (stack_size % page_size != 0) {
				stack_size = stack_size - (stack_size % page_size) + page_size;
			}
		}

		pthread_attr_init(&attr);
		pthread_attr_setdetachstate(&attr, 1);
		pthread_attr_setstacksize(&attr, stack_size);
		ret = pthread_create(&thr, &attr, mainFunction, arg);
		pthread_attr_destroy(&attr);
		return ret;
	}

	static void *detachProcessMain(void *arg) {
		boost::this_thread::disable_syscall_interruption dsi;
		pid_t pid = (pid_t) (long) arg;
		syscalls::waitpid(pid, NULL, 0);
		return NULL;
	}

	void detachProcess(pid_t pid) {
		startBackgroundThread(detachProcessMain, (void *) (long) pid);
	}

	void setConfigFromAppPoolOptions(Config *config, Json::Value &extraArgs,
		const AppPoolOptions &options)
	{
<<<<<<< HEAD
		Spawner::setConfigFromAppPoolOptions(config, extraArgs, options);
		config->spawnMethod = P_STATIC_STRING("direct");
=======
		vector<string> startCommandArgs;
		string agentFilename = config->resourceLocator->findSupportBinary(AGENT_EXE);
		vector<string> command;

		split(options.getStartCommand(*config->resourceLocator), '\t', startCommandArgs);
		if (startCommandArgs.empty()) {
			throw RuntimeException("No startCommand given");
		}

		if (shouldLoadShellEnvvars(options, preparation)) {
			command.push_back(preparation.userSwitching.shell);
			command.push_back(preparation.userSwitching.shell);
			if (LoggingKit::getLevel() >= LoggingKit::DEBUG3) {
				command.push_back("-lxc");
			} else {
				command.push_back("-lc");
			}
			command.push_back("exec \"$@\"");
			command.push_back("SpawnPreparerShell");
		} else {
			command.push_back(agentFilename);
		}
		command.push_back(agentFilename);
		command.push_back("spawn-preparer");
		command.push_back(preparation.appRoot);
		command.push_back(serializeEnvvarsFromPoolOptions(options));
		command.push_back(startCommandArgs[0]);
		// Note: do not try to set a process title here.
		// https://code.google.com/p/phusion-passenger/issues/detail?id=855
		command.push_back(startCommandArgs[0]);
		for (unsigned int i = 1; i < startCommandArgs.size(); i++) {
			command.push_back(startCommandArgs[i]);
		}

		createCommandArgs(command, args);
		return command;
>>>>>>> 9758a7db
	}

	Result internalSpawn(const AppPoolOptions &options, Config &config,
		HandshakeSession &session, const Json::Value &extraArgs,
		JourneyStep &stepToMarkAsErrored)
	{
		TRACE_POINT();
		Pipe stdinChannel = createPipe(__FILE__, __LINE__);
		Pipe stdoutAndErrChannel = createPipe(__FILE__, __LINE__);
		adhoc_lve::LveEnter scopedLveEnter(LveLoggingDecorator::lveInitOnce(),
			session.uid,
			config.lveMinUid,
			LveLoggingDecorator::lveExitCallback);
		LveLoggingDecorator::logLveEnter(scopedLveEnter,
			session.uid,
			config.lveMinUid);
		string agentFilename = context->resourceLocator
			->findSupportBinary(AGENT_EXE);

		session.journey.setStepPerformed(SPAWNING_KIT_PREPARATION);
		session.journey.setStepInProgress(SPAWNING_KIT_FORK_SUBPROCESS);
		session.journey.setStepInProgress(SUBPROCESS_BEFORE_FIRST_EXEC);
		stepToMarkAsErrored = SPAWNING_KIT_FORK_SUBPROCESS;

		pid_t pid = syscalls::fork();
		if (pid == 0) {
			purgeStdio(stdout);
			purgeStdio(stderr);
			resetSignalHandlersAndMask();
			disableMallocDebugging();
			int stdinCopy = dup2(stdinChannel.first, 3);
			int stdoutAndErrCopy = dup2(stdoutAndErrChannel.second, 4);
			dup2(stdinCopy, 0);
			dup2(stdoutAndErrCopy, 1);
			dup2(stdoutAndErrCopy, 2);
			closeAllFileDescriptors(2);
			execlp(agentFilename.c_str(),
				agentFilename.c_str(),
				"spawn-env-setupper",
				session.workDir->getPath().c_str(),
				"--before",
				NULL);

			int e = errno;
			fprintf(stderr, "Cannot execute \"%s\": %s (errno=%d)\n",
				agentFilename.c_str(), strerror(e), e);
			fflush(stderr);
			_exit(1);

		} else if (pid == -1) {
			int e = errno;
			session.journey.setStepErrored(SPAWNING_KIT_FORK_SUBPROCESS);
			SpawnException ex(OPERATING_SYSTEM_ERROR, session.journey, &config);
			ex.setSummary(StaticString("Cannot fork a new process: ") + strerror(e)
				+ " (errno=" + toString(e) + ")");
			ex.setAdvancedProblemDetails(StaticString("Cannot fork a new process: ")
				+ strerror(e) + " (errno=" + toString(e) + ")");
			throw ex.finalize();

		} else {
			UPDATE_TRACE_POINT();
			session.journey.setStepPerformed(SPAWNING_KIT_FORK_SUBPROCESS);
			session.journey.setStepInProgress(SPAWNING_KIT_HANDSHAKE_PERFORM);
			stepToMarkAsErrored = SPAWNING_KIT_HANDSHAKE_PERFORM;

			scopedLveEnter.exit();

			P_LOG_FILE_DESCRIPTOR_PURPOSE(stdinChannel.second,
				"App " << pid << " (" << options.appRoot << ") stdin");
			P_LOG_FILE_DESCRIPTOR_PURPOSE(stdoutAndErrChannel.first,
				"App " << pid << " (" << options.appRoot << ") stdoutAndErr");

			UPDATE_TRACE_POINT();
			ScopeGuard guard(boost::bind(nonInterruptableKillAndWaitpid, pid));
			P_DEBUG("Process forked for appRoot=" << options.appRoot << ": PID " << pid);
			stdinChannel.first.close();
			stdoutAndErrChannel.second.close();

			HandshakePerform(session, pid, stdinChannel.second,
				stdoutAndErrChannel.first).execute();

			UPDATE_TRACE_POINT();
			detachProcess(session.result.pid);
			guard.clear();
			session.journey.setStepPerformed(SPAWNING_KIT_HANDSHAKE_PERFORM);
			P_DEBUG("Process spawning done: appRoot=" << options.appRoot <<
				", pid=" << session.result.pid);
			return session.result;
		}
	}

public:
	DirectSpawner(Context *context)
		: Spawner(context)
		{ }

	virtual Result spawn(const AppPoolOptions &options) {
		TRACE_POINT();
		boost::this_thread::disable_interruption di;
		boost::this_thread::disable_syscall_interruption dsi;
		P_DEBUG("Spawning new process: appRoot=" << options.appRoot);
		possiblyRaiseInternalError(options);

		UPDATE_TRACE_POINT();
		Config config;
		Json::Value extraArgs;
		try {
			setConfigFromAppPoolOptions(&config, extraArgs, options);
		} catch (const std::exception &originalException) {
			UPDATE_TRACE_POINT();
			Journey journey(SPAWN_THROUGH_PRELOADER, true);
			journey.setStepErrored(SPAWNING_KIT_PREPARATION, true);
			SpawnException e(originalException, journey, &config);
			throw e.finalize();
		}

		UPDATE_TRACE_POINT();
		HandshakeSession session(*context, config, SPAWN_DIRECTLY);
		session.journey.setStepInProgress(SPAWNING_KIT_PREPARATION);
		HandshakePrepare(session, extraArgs).execute();
		JourneyStep stepToMarkAsErrored = SPAWNING_KIT_PREPARATION;

		UPDATE_TRACE_POINT();
		try {
			return internalSpawn(options, config, session, extraArgs,
				stepToMarkAsErrored);
		} catch (const SpawnException &) {
			throw;
		} catch (const std::exception &originalException) {
			UPDATE_TRACE_POINT();
			session.journey.setStepErrored(stepToMarkAsErrored, true);
			throw SpawnException(originalException, session.journey,
				&config).finalize();
		}
	}
};


} // namespace SpawningKit
} // namespace Passenger

#endif /* _PASSENGER_SPAWNING_KIT_DIRECT_SPAWNER_H_ */<|MERGE_RESOLUTION|>--- conflicted
+++ resolved
@@ -33,14 +33,10 @@
 #include <Core/SpawningKit/Handshake/Prepare.h>
 #include <Core/SpawningKit/Handshake/Perform.h>
 #include <Constants.h>
-<<<<<<< HEAD
-#include <Logging.h>
+#include <LoggingKit/LoggingKit.h>
+#include <LveLoggingDecorator.h>
 #include <Utils/IOUtils.h>
 
-=======
-#include <LoggingKit/LoggingKit.h>
->>>>>>> 9758a7db
-#include <LveLoggingDecorator.h>
 #include <limits.h>  // for PTHREAD_STACK_MIN
 #include <pthread.h>
 #include <adhoc_lve.h>
@@ -125,47 +121,8 @@
 	void setConfigFromAppPoolOptions(Config *config, Json::Value &extraArgs,
 		const AppPoolOptions &options)
 	{
-<<<<<<< HEAD
 		Spawner::setConfigFromAppPoolOptions(config, extraArgs, options);
 		config->spawnMethod = P_STATIC_STRING("direct");
-=======
-		vector<string> startCommandArgs;
-		string agentFilename = config->resourceLocator->findSupportBinary(AGENT_EXE);
-		vector<string> command;
-
-		split(options.getStartCommand(*config->resourceLocator), '\t', startCommandArgs);
-		if (startCommandArgs.empty()) {
-			throw RuntimeException("No startCommand given");
-		}
-
-		if (shouldLoadShellEnvvars(options, preparation)) {
-			command.push_back(preparation.userSwitching.shell);
-			command.push_back(preparation.userSwitching.shell);
-			if (LoggingKit::getLevel() >= LoggingKit::DEBUG3) {
-				command.push_back("-lxc");
-			} else {
-				command.push_back("-lc");
-			}
-			command.push_back("exec \"$@\"");
-			command.push_back("SpawnPreparerShell");
-		} else {
-			command.push_back(agentFilename);
-		}
-		command.push_back(agentFilename);
-		command.push_back("spawn-preparer");
-		command.push_back(preparation.appRoot);
-		command.push_back(serializeEnvvarsFromPoolOptions(options));
-		command.push_back(startCommandArgs[0]);
-		// Note: do not try to set a process title here.
-		// https://code.google.com/p/phusion-passenger/issues/detail?id=855
-		command.push_back(startCommandArgs[0]);
-		for (unsigned int i = 1; i < startCommandArgs.size(); i++) {
-			command.push_back(startCommandArgs[i]);
-		}
-
-		createCommandArgs(command, args);
-		return command;
->>>>>>> 9758a7db
 	}
 
 	Result internalSpawn(const AppPoolOptions &options, Config &config,
