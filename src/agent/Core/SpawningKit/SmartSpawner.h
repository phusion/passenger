/*
 *  Phusion Passenger - https://www.phusionpassenger.com/
 *  Copyright (c) 2011-2017 Phusion Holding B.V.
 *
 *  "Passenger", "Phusion Passenger" and "Union Station" are registered
 *  trademarks of Phusion Holding B.V.
 *
 *  Permission is hereby granted, free of charge, to any person obtaining a copy
 *  of this software and associated documentation files (the "Software"), to deal
 *  in the Software without restriction, including without limitation the rights
 *  to use, copy, modify, merge, publish, distribute, sublicense, and/or sell
 *  copies of the Software, and to permit persons to whom the Software is
 *  furnished to do so, subject to the following conditions:
 *
 *  The above copyright notice and this permission notice shall be included in
 *  all copies or substantial portions of the Software.
 *
 *  THE SOFTWARE IS PROVIDED "AS IS", WITHOUT WARRANTY OF ANY KIND, EXPRESS OR
 *  IMPLIED, INCLUDING BUT NOT LIMITED TO THE WARRANTIES OF MERCHANTABILITY,
 *  FITNESS FOR A PARTICULAR PURPOSE AND NONINFRINGEMENT. IN NO EVENT SHALL THE
 *  AUTHORS OR COPYRIGHT HOLDERS BE LIABLE FOR ANY CLAIM, DAMAGES OR OTHER
 *  LIABILITY, WHETHER IN AN ACTION OF CONTRACT, TORT OR OTHERWISE, ARISING FROM,
 *  OUT OF OR IN CONNECTION WITH THE SOFTWARE OR THE USE OR OTHER DEALINGS IN
 *  THE SOFTWARE.
 */
#ifndef _PASSENGER_SPAWNING_KIT_SMART_SPAWNER_H_
#define _PASSENGER_SPAWNING_KIT_SMART_SPAWNER_H_

<<<<<<< HEAD
#include <oxt/thread.hpp>
#include <oxt/system_calls.hpp>
#include <boost/bind.hpp>
#include <boost/make_shared.hpp>
#include <string>
#include <vector>
#include <map>
#include <stdexcept>
#include <dirent.h>
#include <sys/types.h>
#include <sys/wait.h>
#include <sys/stat.h>
#include <signal.h>
#include <cstdio>
#include <cstring>
#include <cassert>
=======
#include <Core/SpawningKit/Spawner.h>
#include <Core/SpawningKit/PipeWatcher.h>
#include <Constants.h>
#include <LoggingKit/LoggingKit.h>
#include <LveLoggingDecorator.h>
>>>>>>> 9758a7db

#include <adhoc_lve.h>

#include <Logging.h>
#include <Constants.h>
#include <Exceptions.h>
#include <DataStructures/StringKeyTable.h>
#include <Utils/SystemTime.h>
#include <Utils/IOUtils.h>
#include <Utils/BufferedIO.h>
#include <Utils/JsonUtils.h>
#include <Utils/ScopeGuard.h>
#include <Utils/ProcessMetricsCollector.h>
#include <LveLoggingDecorator.h>
#include <Core/SpawningKit/Spawner.h>
#include <Core/SpawningKit/Exceptions.h>
#include <Core/SpawningKit/PipeWatcher.h>
#include <Core/SpawningKit/Handshake/Session.h>
#include <Core/SpawningKit/Handshake/Prepare.h>
#include <Core/SpawningKit/Handshake/Perform.h>
#include <Core/SpawningKit/Handshake/BackgroundIOCapturer.h>

namespace Passenger {
namespace SpawningKit {

using namespace std;
using namespace boost;
using namespace oxt;


class SmartSpawner: public Spawner {
private:
	const string preloaderCommandString;
	string preloaderEnvvars;
	string preloaderUserInfo;
	string preloaderUlimits;
	StringKeyTable<string> preloaderAnnotations;
	AppPoolOptions options;

	// Protects m_lastUsed and pid.
	mutable boost::mutex simpleFieldSyncher;
	// Protects everything else.
	mutable boost::mutex syncher;

	// Preloader information.
	pid_t pid;
	FileDescriptor preloaderStdin;
	string socketAddress;
	unsigned long long m_lastUsed;


	/**
	 * Behaves like <tt>waitpid(pid, status, WNOHANG)</tt>, but waits at most
	 * <em>timeout</em> miliseconds for the process to exit.
	 */
	static int timedWaitpid(pid_t pid, int *status, unsigned long long timeout) {
		Timer<SystemTime::GRAN_10MSEC> timer;
		int ret;

		do {
			ret = syscalls::waitpid(pid, status, WNOHANG);
			if (ret > 0 || ret == -1) {
				return ret;
			} else {
				syscalls::usleep(10000);
			}
		} while (timer.elapsed() < timeout);
		return 0; // timed out
	}

	static bool osProcessExists(pid_t pid) {
		if (syscalls::kill(pid, 0) == 0) {
			/* On some environments, e.g. Heroku, the init process does
			 * not properly reap adopted zombie processes, which can interfere
			 * with our process existance check. To work around this, we
			 * explicitly check whether or not the process has become a zombie.
			 */
			return !isZombie(pid);
		} else {
			return errno != ESRCH;
		}
	}

	static bool isZombie(pid_t pid) {
		string filename = "/proc/" + toString(pid) + "/status";
		FILE *f = fopen(filename.c_str(), "r");
		if (f == NULL) {
			// Don't know.
			return false;
		}

		bool result = false;
		while (!feof(f)) {
			char buf[512];
			const char *line;

			line = fgets(buf, sizeof(buf), f);
			if (line == NULL) {
				break;
			}
			if (strcmp(line, "State:	Z (zombie)\n") == 0) {
				// Is a zombie.
				result = true;
				break;
			}
		}
		fclose(f);
		return result;
	}

	static string createCommandString(const vector<string> &command) {
		string result;
		vector<string>::const_iterator it;
		vector<string>::const_iterator begin = command.begin();
		vector<string>::const_iterator end = command.end();

		for (it = begin; it != end; it++) {
			if (it != begin) {
				result.append(1, ' ');
			}
			result.append(escapeShell(*it));
		}

		return result;
	}

	void setConfigFromAppPoolOptions(Config *config, Json::Value &extraArgs,
		const AppPoolOptions &options)
	{
<<<<<<< HEAD
		Spawner::setConfigFromAppPoolOptions(config, extraArgs, options);
		config->spawnMethod = P_STATIC_STRING("smart");
	}

	struct StdChannelsAsyncOpenState {
		oxt::thread *stdinOpenThread;
		FileDescriptor stdinFd;
		int stdinOpenErrno;

		oxt::thread *stdoutAndErrOpenThread;
		FileDescriptor stdoutAndErrFd;
		int stdoutAndErrOpenErrno;

		BackgroundIOCapturerPtr stdoutAndErrCapturer;

		StdChannelsAsyncOpenState()
			: stdinOpenThread(NULL),
			  stdoutAndErrOpenThread(NULL)
			{ }

		~StdChannelsAsyncOpenState() {
			boost::this_thread::disable_interruption di;
			boost::this_thread::disable_syscall_interruption dsi;
			if (stdinOpenThread != NULL) {
				stdinOpenThread->interrupt_and_join();
				delete stdinOpenThread;
			}
			if (stdoutAndErrOpenThread != NULL) {
				stdoutAndErrOpenThread->interrupt_and_join();
				delete stdoutAndErrOpenThread;
=======
		string agentFilename = config->resourceLocator->findSupportBinary(AGENT_EXE);
		vector<string> command;

		if (shouldLoadShellEnvvars(options, preparation)) {
			command.push_back(preparation.userSwitching.shell);
			command.push_back(preparation.userSwitching.shell);
			if (LoggingKit::getLevel() >= LoggingKit::DEBUG3) {
				command.push_back("-lxc");
			} else {
				command.push_back("-lc");
>>>>>>> 9758a7db
			}
		}
	};

	typedef boost::shared_ptr<StdChannelsAsyncOpenState> StdChannelsAsyncOpenStatePtr;

	StdChannelsAsyncOpenStatePtr openStdChannelsFifosAsynchronously(
		HandshakeSession &session)
	{
		StdChannelsAsyncOpenStatePtr state = boost::make_shared<StdChannelsAsyncOpenState>();
		state->stdinOpenThread = new oxt::thread(boost::bind(
			openStdinChannel, state, session.workDir->getPath()),
			"FIFO opener: " + session.workDir->getPath() + "/stdin", 1024 * 128);
		state->stdoutAndErrOpenThread = new oxt::thread(boost::bind(
			openStdoutAndErrChannel, state, session.workDir->getPath()),
			"FIFO opener: " + session.workDir->getPath() + "/stdout_and_err", 1024 * 128);
		return state;
	}

	void waitForStdChannelFifosToBeOpenedByPeer(const StdChannelsAsyncOpenStatePtr &state,
		HandshakeSession &session, pid_t pid)
	{
		TRACE_POINT();
		MonotonicTimeUsec startTime = SystemTime::getMonotonicUsec();
		ScopeGuard guard(boost::bind(adjustTimeout, startTime, &session.timeoutUsec));

		try {
			if (state->stdinOpenThread->try_join_for(
				boost::chrono::microseconds(session.timeoutUsec)))
			{
				delete state->stdinOpenThread;
				state->stdinOpenThread = NULL;
				if (state->stdinFd == -1) {
					throw SystemException("Error opening FIFO "
						+ session.workDir->getPath() + "/stdin",
						state->stdinOpenErrno);
				} else {
					P_LOG_FILE_DESCRIPTOR_PURPOSE(state->stdinFd,
						"App " << pid << " (" << options.appRoot
						<< ") stdin");
					adjustTimeout(startTime, &session.timeoutUsec);
					startTime = SystemTime::getMonotonicUsec();
				}
			} else {
				throw TimeoutException("Timeout opening FIFO "
					+ session.workDir->getPath() + "/stdin");
			}

			UPDATE_TRACE_POINT();
			if (state->stdoutAndErrOpenThread->try_join_for(
				boost::chrono::microseconds(session.timeoutUsec)))
			{
				delete state->stdoutAndErrOpenThread;
				state->stdoutAndErrOpenThread = NULL;
				if (state->stdoutAndErrFd == -1) {
					throw SystemException("Error opening FIFO "
						+ session.workDir->getPath() + "/stdout_and_err",
						state->stdoutAndErrOpenErrno);
				} else {
					P_LOG_FILE_DESCRIPTOR_PURPOSE(state->stdoutAndErrFd,
						"App " << pid << " (" << options.appRoot
						<< ") stdoutAndErr");
				}
			} else {
				throw TimeoutException("Timeout opening FIFO "
					+ session.workDir->getPath() + "/stdout_and_err");
			}

			state->stdoutAndErrCapturer = boost::make_shared<BackgroundIOCapturer>(
				state->stdoutAndErrFd, pid);
			state->stdoutAndErrCapturer->start();
		} catch (const boost::system::system_error &e) {
			throw SystemException(e.what(), e.code().value());
		}
	}

	static void openStdinChannel(StdChannelsAsyncOpenStatePtr state,
		const string &workDir)
	{
		int fd = syscalls::open((workDir + "/stdin").c_str(), O_WRONLY | O_APPEND);
		int e = errno;
		state->stdinFd.assign(fd, __FILE__, __LINE__);
		state->stdinOpenErrno = e;
	}

	static void openStdoutAndErrChannel(StdChannelsAsyncOpenStatePtr state,
		const string &workDir)
	{
		int fd = syscalls::open((workDir + "/stdout_and_err").c_str(), O_RDONLY);
		int e = errno;
		state->stdoutAndErrFd.assign(fd, __FILE__, __LINE__);
		state->stdoutAndErrOpenErrno = e;
	}

	bool preloaderStarted() const {
		return pid != -1;
	}

	void startPreloader() {
		TRACE_POINT();
		boost::this_thread::disable_interruption di;
		boost::this_thread::disable_syscall_interruption dsi;
		assert(!preloaderStarted());
		P_DEBUG("Spawning new preloader: appRoot=" << options.appRoot);

		Config config;
		Json::Value extraArgs;
		try {
			setConfigFromAppPoolOptions(&config, extraArgs, options);
			config.startCommand = preloaderCommandString;
		} catch (const std::exception &originalException) {
			Journey journey(SPAWN_THROUGH_PRELOADER, true);
			journey.setStepErrored(SPAWNING_KIT_PREPARATION, true);
			throw SpawnException(originalException, journey,
				&config).finalize();
		}

		HandshakeSession session(*context, config, START_PRELOADER);
		session.journey.setStepInProgress(SPAWNING_KIT_PREPARATION);

		try {
			internalStartPreloader(config, session, extraArgs);
		} catch (const SpawnException &) {
			throw;
		} catch (const std::exception &originalException) {
			session.journey.setStepErrored(SPAWNING_KIT_PREPARATION);
			throw SpawnException(originalException, session.journey,
				&config).finalize();
		}
	}

	void internalStartPreloader(Config &config, HandshakeSession &session,
		const Json::Value &extraArgs)
	{
		TRACE_POINT();
		HandshakePrepare(session, extraArgs).execute();
		Pipe stdinChannel = createPipe(__FILE__, __LINE__);
		Pipe stdoutAndErrChannel = createPipe(__FILE__, __LINE__);
		adhoc_lve::LveEnter scopedLveEnter(LveLoggingDecorator::lveInitOnce(),
			session.uid,
			config.lveMinUid,
			LveLoggingDecorator::lveExitCallback);
		LveLoggingDecorator::logLveEnter(scopedLveEnter,
			session.uid,
			config.lveMinUid);
		string agentFilename = context->resourceLocator
			->findSupportBinary(AGENT_EXE);

		session.journey.setStepPerformed(SPAWNING_KIT_PREPARATION);
		session.journey.setStepInProgress(SPAWNING_KIT_FORK_SUBPROCESS);
		session.journey.setStepInProgress(SUBPROCESS_BEFORE_FIRST_EXEC);

		pid_t pid = syscalls::fork();
		if (pid == 0) {
			purgeStdio(stdout);
			purgeStdio(stderr);
			resetSignalHandlersAndMask();
			disableMallocDebugging();
			int stdinCopy = dup2(stdinChannel.first, 3);
			int stdoutAndErrCopy = dup2(stdoutAndErrChannel.second, 4);
			dup2(stdinCopy, 0);
			dup2(stdoutAndErrCopy, 1);
			dup2(stdoutAndErrCopy, 2);
			closeAllFileDescriptors(2);
			execlp(agentFilename.c_str(),
				agentFilename.c_str(),
				"spawn-env-setupper",
				session.workDir->getPath().c_str(),
				"--before",
				NULL);

			int e = errno;
			fprintf(stderr, "Cannot execute \"%s\": %s (errno=%d)\n",
				agentFilename.c_str(), strerror(e), e);
			fflush(stderr);
			_exit(1);

		} else if (pid == -1) {
			int e = errno;
			UPDATE_TRACE_POINT();
			session.journey.setStepErrored(SPAWNING_KIT_FORK_SUBPROCESS);
			SpawnException ex(OPERATING_SYSTEM_ERROR, session.journey, &config);
			ex.setSummary(StaticString("Cannot fork a new process: ") + strerror(e)
				+ " (errno=" + toString(e) + ")");
			ex.setAdvancedProblemDetails(StaticString("Cannot fork a new process: ")
				+ strerror(e) + " (errno=" + toString(e) + ")");
			throw ex.finalize();

		} else {
			UPDATE_TRACE_POINT();
			session.journey.setStepPerformed(SPAWNING_KIT_FORK_SUBPROCESS);
			session.journey.setStepInProgress(SPAWNING_KIT_HANDSHAKE_PERFORM);

			scopedLveEnter.exit();

			P_LOG_FILE_DESCRIPTOR_PURPOSE(stdinChannel.second,
				"Preloader " << pid << " (" << options.appRoot << ") stdin");
			P_LOG_FILE_DESCRIPTOR_PURPOSE(stdoutAndErrChannel.first,
				"Preloader " << pid << " (" << options.appRoot << ") stdoutAndErr");

			UPDATE_TRACE_POINT();
			ScopeGuard guard(boost::bind(nonInterruptableKillAndWaitpid, pid));
			P_DEBUG("Preloader process forked for appRoot=" << options.appRoot
				<< ": PID " << pid);
			stdinChannel.first.close();
			stdoutAndErrChannel.second.close();

			HandshakePerform(session, pid, stdinChannel.second,
				stdoutAndErrChannel.first).execute();
			string envvars, userInfo, ulimits;
			// If a new output variable was added to this function,
			// then don't forget to also update these locations:
			// - the critical section below
			// - bottom of stopPreloader()
			// - addPreloaderEnvDumps()
			HandshakePerform::loadBasicInfoFromEnvDumpDir(session.envDumpDir,
				envvars, userInfo, ulimits);
			string socketAddress = findPreloaderCommandSocketAddress(session);

			{
				boost::lock_guard<boost::mutex> l(simpleFieldSyncher);
				this->pid = pid;
				this->socketAddress = socketAddress;
				this->preloaderStdin = stdinChannel.second;
				this->preloaderEnvvars = envvars;
				this->preloaderUserInfo = userInfo;
				this->preloaderUlimits = ulimits;
				this->preloaderAnnotations = loadAnnotationsFromEnvDumpDir(
					session.envDumpDir);
			}

			PipeWatcherPtr watcher = boost::make_shared<PipeWatcher>(
				stdoutAndErrChannel.first, "output", pid);
			watcher->initialize();
			watcher->start();

			UPDATE_TRACE_POINT();
			guard.clear();
			session.journey.setStepPerformed(SPAWNING_KIT_HANDSHAKE_PERFORM);
			P_INFO("Preloader for " << options.appRoot <<
				" started on PID " << pid <<
				", listening on " << socketAddress);
		}
	}

	void stopPreloader() {
		TRACE_POINT();
		boost::this_thread::disable_interruption di;
		boost::this_thread::disable_syscall_interruption dsi;

		if (!preloaderStarted()) {
			return;
		}

		preloaderStdin.close(false);

		if (timedWaitpid(pid, NULL, 5000) == 0) {
			P_DEBUG("Preloader did not exit in time, killing it...");
			syscalls::kill(pid, SIGKILL);
			syscalls::waitpid(pid, NULL, 0);
		}

		// Delete socket after the process has exited so that it
		// doesn't crash upon deleting a nonexistant file.
		if (getSocketAddressType(socketAddress) == SAT_UNIX) {
			string filename = parseUnixSocketAddress(socketAddress);
			syscalls::unlink(filename.c_str());
		}

		{
			boost::lock_guard<boost::mutex> l(simpleFieldSyncher);
			pid = -1;
			socketAddress.clear();
			preloaderEnvvars.clear();
			preloaderUserInfo.clear();
			preloaderUlimits.clear();
			preloaderAnnotations.clear();
		}
	}

	FileDescriptor connectToPreloader(HandshakeSession &session) {
		TRACE_POINT();
		FileDescriptor fd(connectToServer(socketAddress, __FILE__, __LINE__), NULL, 0);
		P_LOG_FILE_DESCRIPTOR_PURPOSE(fd, "Preloader " << pid
			<< " (" << session.config->appRoot << ") connection");
		return fd;
	}

	struct ForkResult {
		pid_t pid;
		FileDescriptor stdinFd;
		FileDescriptor stdoutAndErrFd;
		string alreadyReadStdoutAndErrData;

		ForkResult()
			: pid(-1)
			{ }

		ForkResult(pid_t _pid, const FileDescriptor &_stdinFd,
			const FileDescriptor &_stdoutAndErrFd,
			const string &_alreadyReadStdoutAndErrData)
			: pid(_pid),
			  stdinFd(_stdinFd),
			  stdoutAndErrFd(_stdoutAndErrFd),
			  alreadyReadStdoutAndErrData(_alreadyReadStdoutAndErrData)
			{ }
	};

	struct PreloaderCrashed {
		SystemException *systemException;
		IOException *ioException;

		PreloaderCrashed(const SystemException &e)
			: systemException(new SystemException(e)),
			  ioException(NULL)
			{ }

		PreloaderCrashed(const IOException &e)
			: systemException(NULL),
			  ioException(new IOException(e))
			{ }

		~PreloaderCrashed() {
			delete systemException;
			delete ioException;
		}

		const oxt::tracable_exception &getException() const {
			if (systemException != NULL) {
				return *systemException;
			} else {
				return *ioException;
			}
		}
	};

	ForkResult invokeForkCommand(HandshakeSession &session, JourneyStep &stepToMarkAsErrored) {
		TRACE_POINT();

		P_ASSERT_EQ(session.journey.getStepInfo(SPAWNING_KIT_PREPARATION).state,
			STEP_PERFORMED);

		try {
			StdChannelsAsyncOpenStatePtr stdChannelsAsyncOpenState =
				openStdChannelsFifosAsynchronously(session);
			return internalInvokeForkCommand(session, stdChannelsAsyncOpenState,
				stepToMarkAsErrored);
		} catch (const PreloaderCrashed &crashException1) {
			UPDATE_TRACE_POINT();
			P_WARN("An error occurred while spawning an application process: "
				<< crashException1.getException().what());
			P_WARN("The application preloader seems to have crashed,"
				" restarting it and trying again...");

			session.journey.reset();

			try {
				stopPreloader();
			} catch (const SpawnException &) {
				throw;
			} catch (const std::exception &originalException) {
				session.journey.setStepErrored(SPAWNING_KIT_PREPARATION, true);

				SpawnException e(originalException, session.journey, session.config);
				e.setSummary(StaticString("Error stopping a crashed preloader: ")
					+ originalException.what());
				e.setProblemDescriptionHTML(
					"<p>The " PROGRAM_NAME " application server tried"
					" to start the web application by communicating with a"
					" helper process that we call a \"preloader\". However,"
					" this helper process crashed unexpectedly. "
					SHORT_PROGRAM_NAME " then tried to restart it, but"
					" encountered the following error while trying to"
					" stop the preloader:</p>"
					"<pre>" + escapeHTML(originalException.what()) + "</pre>");
				throw e.finalize();
			}

			UPDATE_TRACE_POINT();
			startPreloader();
			session.journey.reset();
			session.journey.setStepPerformed(SPAWNING_KIT_PREPARATION, true);

			UPDATE_TRACE_POINT();
			try {
				StdChannelsAsyncOpenStatePtr stdChannelsAsyncOpenState =
					openStdChannelsFifosAsynchronously(session);
				return internalInvokeForkCommand(session, stdChannelsAsyncOpenState,
					stepToMarkAsErrored);
			} catch (const PreloaderCrashed &crashException2) {
				UPDATE_TRACE_POINT();

				session.journey.reset();
				session.journey.setStepErrored(SPAWNING_KIT_PREPARATION, true);

				try {
					stopPreloader();
				} catch (const SpawnException &) {
					throw;
				} catch (const std::exception &originalException) {
					SpawnException e(originalException, session.journey, session.config);
					e.setSummary(StaticString("Error stopping a crashed preloader: ")
						+ originalException.what());
					e.setProblemDescriptionHTML(
						"<p>The " PROGRAM_NAME " application server tried"
						" to start the web application by communicating with a"
						" helper process that we call a \"preloader\". However,"
						" this helper process crashed unexpectedly. "
						SHORT_PROGRAM_NAME " then tried to restart it, but"
						" encountered the following error while trying to"
						" stop the preloader:</p>"
						"<pre>" + escapeHTML(originalException.what()) + "</pre>");
					throw e.finalize();
				}

				SpawnException e(crashException2.getException(),
					session.journey, session.config);
				e.setSummary(StaticString("An application preloader crashed: ") +
					crashException2.getException().what());
				e.setProblemDescriptionHTML(
					"<p>The " PROGRAM_NAME " application server tried"
					" to start the web application by communicating with a"
					" helper process that we call a \"preloader\". However,"
					" this helper process crashed unexpectedly:</p>"
					"<pre>" + escapeHTML(crashException2.getException().what())
					+ "</pre>");
				throw e.finalize();
			}
		}
	}

	ForkResult internalInvokeForkCommand(HandshakeSession &session,
		const StdChannelsAsyncOpenStatePtr &stdChannelsAsyncOpenState,
		JourneyStep &stepToMarkAsErrored)
	{
		TRACE_POINT();

		P_ASSERT_EQ(session.journey.getStepInfo(SPAWNING_KIT_PREPARATION).state,
			STEP_PERFORMED);

		session.journey.setStepInProgress(SPAWNING_KIT_CONNECT_TO_PRELOADER);
		stepToMarkAsErrored = SPAWNING_KIT_CONNECT_TO_PRELOADER;
		FileDescriptor fd;
		string line;
		Json::Value doc;
		try {
			fd = connectToPreloader(session);
		} catch (const SystemException &e) {
			throw PreloaderCrashed(e);
		} catch (const IOException &e) {
			throw PreloaderCrashed(e);
		}

		session.journey.setStepPerformed(SPAWNING_KIT_CONNECT_TO_PRELOADER);
		session.journey.setStepInProgress(SPAWNING_KIT_SEND_COMMAND_TO_PRELOADER);
		stepToMarkAsErrored = SPAWNING_KIT_SEND_COMMAND_TO_PRELOADER;
		try {
			sendForkCommand(session, fd);
		} catch (const SystemException &e) {
			throw PreloaderCrashed(e);
		} catch (const IOException &e) {
			throw PreloaderCrashed(e);
		}

		session.journey.setStepPerformed(SPAWNING_KIT_SEND_COMMAND_TO_PRELOADER);
		session.journey.setStepInProgress(SPAWNING_KIT_READ_RESPONSE_FROM_PRELOADER);
		stepToMarkAsErrored = SPAWNING_KIT_READ_RESPONSE_FROM_PRELOADER;
		try {
			line = readForkCommandResponse(session, fd);
		} catch (const SystemException &e) {
			throw PreloaderCrashed(e);
		} catch (const IOException &e) {
			throw PreloaderCrashed(e);
		}

		session.journey.setStepPerformed(SPAWNING_KIT_READ_RESPONSE_FROM_PRELOADER);
		session.journey.setStepInProgress(SPAWNING_KIT_PARSE_RESPONSE_FROM_PRELOADER);
		stepToMarkAsErrored = SPAWNING_KIT_PARSE_RESPONSE_FROM_PRELOADER;
		doc = parseForkCommandResponse(session, line);

		session.journey.setStepPerformed(SPAWNING_KIT_PARSE_RESPONSE_FROM_PRELOADER);
		session.journey.setStepInProgress(SPAWNING_KIT_PROCESS_RESPONSE_FROM_PRELOADER);
		stepToMarkAsErrored = SPAWNING_KIT_PROCESS_RESPONSE_FROM_PRELOADER;
		return handleForkCommandResponse(session, stdChannelsAsyncOpenState, doc);
	}

	void sendForkCommand(HandshakeSession &session, const FileDescriptor &fd) {
		TRACE_POINT();
		Json::Value doc;

		doc["command"] = "spawn";
		doc["work_dir"] = session.workDir->getPath();

		writeExact(fd, Json::FastWriter().write(doc), &session.timeoutUsec);
	}

	string readForkCommandResponse(HandshakeSession &session, const FileDescriptor &fd) {
		TRACE_POINT();
		BufferedIO io(fd);

		try {
			return io.readLine(10240, &session.timeoutUsec);
		} catch (const SecurityException &) {
			session.journey.setStepErrored(SPAWNING_KIT_READ_RESPONSE_FROM_PRELOADER);

			SpawnException e(INTERNAL_ERROR, session.journey, session.config);
			addPreloaderEnvDumps(e);
			e.setSummary("The preloader process sent a response that exceeds the maximum size limit.");
			e.setProblemDescriptionHTML(
				"<p>The " PROGRAM_NAME " application server tried"
				" to start the web application by communicating with a"
				" helper process that we call a \"preloader\". However,"
				" this helper process sent a response that exceeded the"
				" internally-defined maximum size limit.</p>");
			e.setSolutionDescriptionHTML(
				"<p class=\"sole-solution\">"
				"This is probably a bug in the preloader process. Please "
				"<a href=\"" SUPPORT_URL "\">"
				"report this bug</a>."
				"</p>");
			throw e.finalize();
		}
	}

	Json::Value parseForkCommandResponse(HandshakeSession &session, const string &data) {
		TRACE_POINT();
		Json::Value doc;
		Json::Reader reader;

		if (!reader.parse(data, doc)) {
			session.journey.setStepErrored(SPAWNING_KIT_PARSE_RESPONSE_FROM_PRELOADER);

			SpawnException e(INTERNAL_ERROR, session.journey, session.config);
			addPreloaderEnvDumps(e);
			e.setSummary("The preloader process sent an unparseable response: " + data);
			e.setProblemDescriptionHTML(
				"<p>The " PROGRAM_NAME " application server tried"
				" to start the web application by communicating with a"
				" helper process that we call a \"preloader\". However,"
				" this helper process sent a response that looks like"
				" gibberish.</p>"
				"<p>The response is as follows:</p>"
				"<pre>" + escapeHTML(data) + "</pre>");
			e.setSolutionDescriptionHTML(
				"<p class=\"sole-solution\">"
				"This is probably a bug in the preloader process. Please "
				"<a href=\"" SUPPORT_URL "\">"
				"report this bug</a>."
				"</p>");
			throw e.finalize();
		}

		UPDATE_TRACE_POINT();
		if (!validateForkCommandResponse(doc)) {
			session.journey.setStepErrored(SPAWNING_KIT_PARSE_RESPONSE_FROM_PRELOADER);

			SpawnException e(INTERNAL_ERROR, session.journey, session.config);
			addPreloaderEnvDumps(e);
			e.setSummary("The preloader process sent a response that does not"
				" match the expected structure: " + stringifyJson(doc));
			e.setProblemDescriptionHTML(
				"<p>The " PROGRAM_NAME " application server tried"
				" to start the web application by communicating with a"
				" helper process that we call a \"preloader\". However,"
				" this helper process sent a response that does not match"
				" the structure that " SHORT_PROGRAM_NAME " expects.</p>"
				"<p>The response is as follows:</p>"
				"<pre>" + escapeHTML(doc.toStyledString()) + "</pre>");
			e.setSolutionDescriptionHTML(
				"<p class=\"sole-solution\">"
				"This is probably a bug in the preloader process. Please "
				"<a href=\"" SUPPORT_URL "\">"
				"report this bug</a>."
				"</p>");
			throw e.finalize();
		}

		return doc;
	}

	bool validateForkCommandResponse(const Json::Value &doc) const {
		if (!doc.isObject()) {
			return false;
		}
		if (!doc.isMember("result") || !doc["result"].isString()) {
			return false;
		}
		if (doc["result"].asString() == "ok") {
			if (!doc.isMember("pid") || !doc["pid"].isInt()) {
				return false;
			}
			return true;
		} else if (doc["result"].asString() == "error") {
			if (!doc.isMember("message") || !doc["message"].isString()) {
				return false;
			}
			return true;
		} else {
			return false;
		}
	}

	ForkResult handleForkCommandResponse(HandshakeSession &session,
		const StdChannelsAsyncOpenStatePtr &stdChannelsAsyncOpenState,
		const Json::Value &doc)
	{
		TRACE_POINT();
		if (doc["result"].asString() == "ok") {
			return handleForkCommandResponseSuccess(session, stdChannelsAsyncOpenState,
				doc);
		} else {
			P_ASSERT_EQ(doc["result"].asString(), "error");
			return handleForkCommandResponseError(session, doc);
		}
	}

	ForkResult handleForkCommandResponseSuccess(HandshakeSession &session,
		const StdChannelsAsyncOpenStatePtr &stdChannelsAsyncOpenState, const Json::Value &doc)
	{
		TRACE_POINT();
		pid_t spawnedPid = doc["pid"].asInt();
		ScopeGuard guard(boost::bind(nonInterruptableKillAndWaitpid, spawnedPid));

		UPDATE_TRACE_POINT();
		waitForStdChannelFifosToBeOpenedByPeer(stdChannelsAsyncOpenState,
			session, spawnedPid);

		UPDATE_TRACE_POINT();
		// How do we know the preloader actually forked a process
		// instead of reporting the PID of a random other existing process?
		// For security reasons we perform a UID check.
		uid_t spawnedUid = getProcessUid(session, spawnedPid,
			stdChannelsAsyncOpenState->stdoutAndErrCapturer);
		if (spawnedUid != session.uid) {
			UPDATE_TRACE_POINT();
			session.journey.setStepErrored(SPAWNING_KIT_PROCESS_RESPONSE_FROM_PRELOADER);

			SpawnException e(INTERNAL_ERROR, session.journey, session.config);
			addPreloaderEnvDumps(e);
			e.setSummary("The process that the preloader said it spawned, PID "
				+ toString(spawnedPid) + ", has UID " + toString(spawnedUid)
				+ ", but the expected UID is " + toString(session.uid));
			e.setSubprocessPid(spawnedPid);
			e.setStdoutAndErrData(getBackgroundIOCapturerData(
				stdChannelsAsyncOpenState->stdoutAndErrCapturer));
			e.setProblemDescriptionHTML(
				"<h2>Application process has unexpected UID</h2>"
				"<p>The " PROGRAM_NAME " application server tried"
				" to start the web application by communicating with a"
				" helper process that we call a \"preloader\". However,"
				" the web application process that the preloader started"
				" belongs to the wrong user. The UID of the web"
				" application process should be " + toString(session.uid)
				+ ", but is actually " + toString(session.uid) + ".</p>");
			if (!session.config->genericApp && session.config->startsUsingWrapper
				&& session.config->wrapperSuppliedByThirdParty)
			{
				e.setSolutionDescriptionHTML(
					"<h2>Please report this bug</h2>"
					"<p class=\"sole-solution\">"
					"This is probably a bug in the preloader process. The preloader "
					"wrapper program is not written by the " PROGRAM_NAME " authors, "
					"but by a third party. Please report this bug to the author of "
					"the preloader wrapper program."
					"</p>");
			} else {
				e.setSolutionDescriptionHTML(
					"<h2>Please report this bug</h2>"
					"<p class=\"sole-solution\">"
					"This is probably a bug in the preloader process. The preloader "
					"is an internal tool part of " PROGRAM_NAME ". Please "
					"<a href=\"" SUPPORT_URL "\">"
					"report this bug</a>."
					"</p>");
			}
			throw e.finalize();
		}

		UPDATE_TRACE_POINT();
		string alreadyReadStdoutAndErrData;
		if (stdChannelsAsyncOpenState->stdoutAndErrCapturer != NULL) {
			stdChannelsAsyncOpenState->stdoutAndErrCapturer->stop();
			alreadyReadStdoutAndErrData = stdChannelsAsyncOpenState->stdoutAndErrCapturer->getData();
		}
		guard.clear();
		return ForkResult(spawnedPid, stdChannelsAsyncOpenState->stdinFd,
			stdChannelsAsyncOpenState->stdoutAndErrFd,
			alreadyReadStdoutAndErrData);
	}

	ForkResult handleForkCommandResponseError(HandshakeSession &session,
		const Json::Value &doc)
	{
		session.journey.setStepErrored(SPAWNING_KIT_PROCESS_RESPONSE_FROM_PRELOADER);

		SpawnException e(INTERNAL_ERROR, session.journey, session.config);
		addPreloaderEnvDumps(e);
		e.setSummary("An error occured while starting the web application: "
			+ doc["message"].asString());
		e.setProblemDescriptionHTML(
			"<p>The " PROGRAM_NAME " application server tried to"
			" start the web application by communicating with a"
			" helper process that we call a \"preloader\". However, "
			" this helper process reported an error:</p>"
			"<pre>" + escapeHTML(doc["message"].asString()) + "</pre>");
		e.setSolutionDescriptionHTML(
			"<p class=\"sole-solution\">"
			"Please try troubleshooting the problem by studying the"
			" <strong>error message</strong> and the"
			" <strong>diagnostics</strong> reports. You can also"
			" consult <a href=\"" SUPPORT_URL "\">the " SHORT_PROGRAM_NAME
			" support resources</a> for help.</p>");
		throw e.finalize();
	}

	void createStdChannelFifos(const HandshakeSession &session) {
		const string &workDir = session.workDir->getPath();
		createFifo(session, workDir + "/stdin");
		createFifo(session, workDir + "/stdout_and_err");
	}

	void createFifo(const HandshakeSession &session, const string &path) {
		int ret;

		do {
			ret = mkfifo(path.c_str(), 0600);
		} while (ret == -1 && errno == EAGAIN);
		if (ret == -1) {
			int e = errno;
			throw FileSystemException("Cannot create FIFO file " + path,
				e, path);
		}

		ret = syscalls::chown(path.c_str(), session.uid, session.gid);
		if (ret == -1) {
			int e = errno;
			throw FileSystemException("Cannot change owner and group on FIFO file " + path,
				e, path);
		}
	}

	string getBackgroundIOCapturerData(const BackgroundIOCapturerPtr &capturer) const {
		if (capturer != NULL) {
			// Sleep shortly to allow the child process to finish writing logs.
			syscalls::usleep(50000);
			return capturer->getData();
		} else {
			return string();
		}
	}

	uid_t getProcessUid(HandshakeSession &session, pid_t pid,
		const BackgroundIOCapturerPtr &stdoutAndErrCapturer)
	{
		TRACE_POINT();
		uid_t uid = (uid_t) -1;

		try {
			vector<pid_t> pids;
			pids.push_back(pid);
			ProcessMetricMap result = ProcessMetricsCollector().collect(pids);
			uid = result[pid].uid;
		} catch (const ParseException &) {
			HandshakePerform::loadJourneyStateFromResponseDir(session, pid, stdoutAndErrCapturer);
			session.journey.setStepErrored(SPAWNING_KIT_PROCESS_RESPONSE_FROM_PRELOADER);

			SpawnException e(INTERNAL_ERROR, session.journey, session.config);
			addPreloaderEnvDumps(e);
			e.setSummary("Unable to query the UID of spawned application process "
				+ toString(pid) + ": error parsing 'ps' output");
			e.setSubprocessPid(pid);
			e.setProblemDescriptionHTML(
				"<h2>Unable to use 'ps' to query PID " + toString(pid) + "</h2>"
				"<p>The " PROGRAM_NAME " application server tried"
				" to start the web application. As part of the starting"
				" procedure, " SHORT_PROGRAM_NAME " also tried to query"
				" the system user ID of the web application process"
				" using the operating system's \"ps\" tool. However,"
				" this tool returned output that " SHORT_PROGRAM_NAME
				" could not understand.</p>");
			e.setSolutionDescriptionHTML(
				createSolutionDescriptionForProcessMetricsCollectionError());
			throw e.finalize();
		} catch (const SystemException &originalException) {
			HandshakePerform::loadJourneyStateFromResponseDir(session, pid, stdoutAndErrCapturer);
			session.journey.setStepErrored(SPAWNING_KIT_PROCESS_RESPONSE_FROM_PRELOADER);

			SpawnException e(OPERATING_SYSTEM_ERROR, session.journey, session.config);
			addPreloaderEnvDumps(e);
			e.setSummary("Unable to query the UID of spawned application process "
				+ toString(pid) + "; error capturing 'ps' output: "
				+ originalException.what());
			e.setSubprocessPid(pid);
			e.setProblemDescriptionHTML(
				"<h2>Error capturing 'ps' output for PID " + toString(pid) + "</h2>"
				"<p>The " PROGRAM_NAME " application server tried"
				" to start the web application. As part of the starting"
				" procedure, " SHORT_PROGRAM_NAME " also tried to query"
				" the system user ID of the web application process."
				" This is done by using the operating system's \"ps\""
				" tool and by querying operating system APIs and special"
				" files. However, an error was encountered while doing"
				" one of those things.</p>"
				"<p>The error returned by the operating system is as follows:</p>"
				"<pre>" + escapeHTML(originalException.what()) + "</pre>");
			e.setSolutionDescriptionHTML(
				createSolutionDescriptionForProcessMetricsCollectionError());
			throw e.finalize();
		}

		UPDATE_TRACE_POINT();
		if (uid == (uid_t) -1) {
			if (osProcessExists(pid)) {
				HandshakePerform::loadJourneyStateFromResponseDir(session, pid, stdoutAndErrCapturer);
				session.journey.setStepErrored(SPAWNING_KIT_PROCESS_RESPONSE_FROM_PRELOADER);

				SpawnException e(INTERNAL_ERROR, session.journey, session.config);
				addPreloaderEnvDumps(e);
				e.setSummary("Unable to query the UID of spawned application process "
					+ toString(pid) + ": 'ps' did not report information"
					" about this process");
				e.setSubprocessPid(pid);
				e.setProblemDescriptionHTML(
					"<h2>'ps' did not return any information about PID " + toString(pid) + "</h2>"
					"<p>The " PROGRAM_NAME " application server tried"
					" to start the web application. As part of the starting"
					" procedure, " SHORT_PROGRAM_NAME " also tried to query"
					" the system user ID of the web application process"
					" using the operating system's \"ps\" tool. However,"
					" this tool did not return any information about"
					" the web application process.</p>");
				e.setSolutionDescriptionHTML(
					createSolutionDescriptionForProcessMetricsCollectionError());
				throw e.finalize();
			} else {
				HandshakePerform::loadJourneyStateFromResponseDir(session, pid, stdoutAndErrCapturer);
				session.journey.setStepErrored(SPAWNING_KIT_PROCESS_RESPONSE_FROM_PRELOADER);

				SpawnException e(INTERNAL_ERROR, session.journey, session.config);
				addPreloaderEnvDumps(e);
				e.setSummary("The application process spawned from the preloader"
					" seems to have exited prematurely");
				e.setSubprocessPid(pid);
				e.setStdoutAndErrData(getBackgroundIOCapturerData(stdoutAndErrCapturer));
				e.setProblemDescriptionHTML(
					"<h2>Application process exited prematurely</h2>"
					"<p>The " PROGRAM_NAME " application server tried"
					" to start the web application. As part of the starting"
					" procedure, " SHORT_PROGRAM_NAME " also tried to query"
					" the system user ID of the web application process"
					" using the operating system's \"ps\" tool. However,"
					" this tool did not return any information about"
					" the web application process.</p>");
				e.setSolutionDescriptionHTML(
					createSolutionDescriptionForProcessMetricsCollectionError());
				throw e.finalize();
			}
		} else {
			return uid;
		}
	}

	static string createSolutionDescriptionForProcessMetricsCollectionError() {
		const char *path = getenv("PATH");
		if (path == NULL || path[0] == '\0') {
			path = "(empty)";
		}
		return "<div class=\"multiple-solutions\">"

			"<h3>Check whether the \"ps\" tool is installed and accessible by "
			SHORT_PROGRAM_NAME "</h3>"
			"<p>Maybe \"ps\" is not installed. Or maybe it is installed, but "
			SHORT_PROGRAM_NAME " cannot find it inside its PATH. Or"
			" maybe filesystem permissions disallow " SHORT_PROGRAM_NAME
			" from accessing \"ps\". Please check all these factors and"
			" fix them if necessary.</p>"
			"<p>" SHORT_PROGRAM_NAME "'s PATH is:</p>"
			"<pre>" + escapeHTML(path) + "</pre>"

			"<h3>Check whether the server is low on resources</h3>"
			"<p>Maybe the server is currently low on resources. This would"
			" cause the \"ps\" tool to encounter errors. Please study the"
			" <em>error message</em> and the <em>diagnostics reports</em> to"
			" verify whether this is the case. Key things to check for:</p>"
			"<ul>"
			"<li>Excessive CPU usage</li>"
			"<li>Memory and swap</li>"
			"<li>Ulimits</li>"
			"</ul>"
			"<p>If the server is indeed low on resources, find a way to"
			" free up some resources.</p>"

			"<h3>Check whether /proc is mounted</h3>"
			"<p>On many operating systems including Linux and FreeBSD, \"ps\""
			" only works if /proc is mounted. Please check this.</p>"

			"<h3>Still no luck?</h3>"
			"<p>Please try troubleshooting the problem by studying the"
			" <em>diagnostics</em> reports.</p>"

			"</div>";
	}

	static void adjustTimeout(MonotonicTimeUsec startTime, unsigned long long *timeout) {
		boost::this_thread::disable_interruption di;
		boost::this_thread::disable_syscall_interruption dsi;
		MonotonicTimeUsec now = SystemTime::getMonotonicUsec();
		assert(now >= startTime);
		MonotonicTimeUsec diff = now - startTime;
		if (*timeout >= diff) {
			*timeout -= diff;
		} else {
			*timeout = 0;
		}
	}

	static void doClosedir(DIR *dir) {
		closedir(dir);
	}

	static string findPreloaderCommandSocketAddress(const HandshakeSession &session) {
		const vector<Result::Socket> &sockets = session.result.sockets;
		vector<Result::Socket>::const_iterator it, end = sockets.end();
		for (it = sockets.begin(); it != end; it++) {
			if (it->protocol == "preloader") {
				return it->address;
			}
		}
		return string();
	}

	static StringKeyTable<string> loadAnnotationsFromEnvDumpDir(const string &envDumpDir) {
		string path = envDumpDir + "/annotations";
		DIR *dir = opendir(path.c_str());
		if (dir == NULL) {
			return StringKeyTable<string>();
		}

		ScopeGuard guard(boost::bind(doClosedir, dir));
		StringKeyTable<string> result;
		struct dirent *ent;
		while ((ent = readdir(dir)) != NULL) {
			if (ent->d_name[0] != '.') {
				result.insert(ent->d_name, strip(
					Passenger::readAll(path + "/" + ent->d_name)),
					true);
			}
		}

		result.compact();

		return result;
	}

	void addPreloaderEnvDumps(SpawnException &e) const {
		e.setPreloaderPid(pid);
		e.setPreloaderEnvvars(preloaderEnvvars);
		e.setPreloaderUserInfo(preloaderUserInfo);
		e.setPreloaderUlimits(preloaderUlimits);

		if (e.getSubprocessEnvvars().empty()) {
			e.setSubprocessEnvvars(preloaderEnvvars);
		}
		if (e.getSubprocessUserInfo().empty()) {
			e.setSubprocessUserInfo(preloaderUserInfo);
		}
		if (e.getSubprocessUlimits().empty()) {
			e.setSubprocessUlimits(preloaderUlimits);
		}

		StringKeyTable<string>::ConstIterator it(preloaderAnnotations);
		while (*it != NULL) {
			e.setAnnotation(it.getKey(), it.getValue(), false);
			it.next();
		}
	}

public:
	SmartSpawner(Context *context,
		const vector<string> &preloaderCommand,
		const AppPoolOptions &_options)
		: Spawner(context),
		  preloaderCommandString(createCommandString(preloaderCommand))
	{
		if (preloaderCommand.size() < 2) {
			throw ArgumentException("preloaderCommand must have at least 2 elements");
		}

		options    = _options.copyAndPersist().detachFromUnionStationTransaction();
		pid        = -1;
		m_lastUsed = SystemTime::getUsec();
	}

	virtual ~SmartSpawner() {
		boost::lock_guard<boost::mutex> l(syncher);
		stopPreloader();
	}

	virtual Result spawn(const AppPoolOptions &options) {
		TRACE_POINT();
		P_ASSERT_EQ(options.appType, this->options.appType);
		P_ASSERT_EQ(options.appRoot, this->options.appRoot);

		P_DEBUG("Spawning new process: appRoot=" << options.appRoot);
		possiblyRaiseInternalError(options);

		{
			boost::lock_guard<boost::mutex> l(simpleFieldSyncher);
			m_lastUsed = SystemTime::getUsec();
		}
		UPDATE_TRACE_POINT();
		boost::lock_guard<boost::mutex> l(syncher);
		if (!preloaderStarted()) {
			UPDATE_TRACE_POINT();
			startPreloader();
		}

		UPDATE_TRACE_POINT();
		Config config;
		Json::Value extraArgs;
		try {
			setConfigFromAppPoolOptions(&config, extraArgs, options);
		} catch (const std::exception &originalException) {
			Journey journey(SPAWN_THROUGH_PRELOADER, true);
			journey.setStepErrored(SPAWNING_KIT_PREPARATION, true);
			SpawnException e(originalException, journey, &config);
			addPreloaderEnvDumps(e);
			throw e.finalize();
		}

		UPDATE_TRACE_POINT();
		HandshakeSession session(*context, config, SPAWN_THROUGH_PRELOADER);
		session.journey.setStepInProgress(SPAWNING_KIT_PREPARATION);
		JourneyStep stepToMarkAsErrored = SPAWNING_KIT_PREPARATION;

		try {
			UPDATE_TRACE_POINT();
			HandshakePrepare(session, extraArgs).execute();
			createStdChannelFifos(session);
			session.journey.setStepPerformed(SPAWNING_KIT_PREPARATION, true);

			UPDATE_TRACE_POINT();
			ForkResult forkResult = invokeForkCommand(session, stepToMarkAsErrored);

			UPDATE_TRACE_POINT();
			ScopeGuard guard(boost::bind(nonInterruptableKillAndWaitpid, forkResult.pid));
			P_DEBUG("Process forked for appRoot=" << options.appRoot << ": PID " << forkResult.pid);

			UPDATE_TRACE_POINT();
			session.journey.setStepPerformed(SPAWNING_KIT_PROCESS_RESPONSE_FROM_PRELOADER);
			session.journey.setStepInProgress(PRELOADER_PREPARATION);
			session.journey.setStepInProgress(SPAWNING_KIT_HANDSHAKE_PERFORM);
			stepToMarkAsErrored = SPAWNING_KIT_HANDSHAKE_PERFORM;
			HandshakePerform(session, forkResult.pid, forkResult.stdinFd,
				forkResult.stdoutAndErrFd, forkResult.alreadyReadStdoutAndErrData).
				execute();
			guard.clear();
			session.journey.setStepPerformed(SPAWNING_KIT_HANDSHAKE_PERFORM);
			P_DEBUG("Process spawning done: appRoot=" << options.appRoot <<
				", pid=" << forkResult.pid);
			return session.result;
		} catch (SpawnException &e) {
			addPreloaderEnvDumps(e);
			throw e;
		} catch (const std::exception &originalException) {
			session.journey.setStepErrored(stepToMarkAsErrored, true);
			SpawnException e(originalException, session.journey,
				&config);
			addPreloaderEnvDumps(e);
			throw e.finalize();
		}
	}

	virtual bool cleanable() const {
		return true;
	}

	virtual void cleanup() {
		TRACE_POINT();
		{
			boost::lock_guard<boost::mutex> l(simpleFieldSyncher);
			m_lastUsed = SystemTime::getUsec();
		}
		boost::lock_guard<boost::mutex> lock(syncher);
		stopPreloader();
	}

	virtual unsigned long long lastUsed() const {
		boost::lock_guard<boost::mutex> lock(simpleFieldSyncher);
		return m_lastUsed;
	}

	pid_t getPreloaderPid() const {
		boost::lock_guard<boost::mutex> lock(simpleFieldSyncher);
		return pid;
	}
};


} // namespace SpawningKit
} // namespace Passenger

#endif /* _PASSENGER_SPAWNING_KIT_SMART_SPAWNER_H_ */<|MERGE_RESOLUTION|>--- conflicted
+++ resolved
@@ -26,7 +26,6 @@
 #ifndef _PASSENGER_SPAWNING_KIT_SMART_SPAWNER_H_
 #define _PASSENGER_SPAWNING_KIT_SMART_SPAWNER_H_
 
-<<<<<<< HEAD
 #include <oxt/thread.hpp>
 #include <oxt/system_calls.hpp>
 #include <boost/bind.hpp>
@@ -43,17 +42,10 @@
 #include <cstdio>
 #include <cstring>
 #include <cassert>
-=======
-#include <Core/SpawningKit/Spawner.h>
-#include <Core/SpawningKit/PipeWatcher.h>
-#include <Constants.h>
-#include <LoggingKit/LoggingKit.h>
-#include <LveLoggingDecorator.h>
->>>>>>> 9758a7db
 
 #include <adhoc_lve.h>
 
-#include <Logging.h>
+#include <LoggingKit/Logging.h>
 #include <Constants.h>
 #include <Exceptions.h>
 #include <DataStructures/StringKeyTable.h>
@@ -179,7 +171,6 @@
 	void setConfigFromAppPoolOptions(Config *config, Json::Value &extraArgs,
 		const AppPoolOptions &options)
 	{
-<<<<<<< HEAD
 		Spawner::setConfigFromAppPoolOptions(config, extraArgs, options);
 		config->spawnMethod = P_STATIC_STRING("smart");
 	}
@@ -210,18 +201,6 @@
 			if (stdoutAndErrOpenThread != NULL) {
 				stdoutAndErrOpenThread->interrupt_and_join();
 				delete stdoutAndErrOpenThread;
-=======
-		string agentFilename = config->resourceLocator->findSupportBinary(AGENT_EXE);
-		vector<string> command;
-
-		if (shouldLoadShellEnvvars(options, preparation)) {
-			command.push_back(preparation.userSwitching.shell);
-			command.push_back(preparation.userSwitching.shell);
-			if (LoggingKit::getLevel() >= LoggingKit::DEBUG3) {
-				command.push_back("-lxc");
-			} else {
-				command.push_back("-lc");
->>>>>>> 9758a7db
 			}
 		}
 	};
