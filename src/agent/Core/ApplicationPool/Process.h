--- conflicted
+++ resolved
@@ -377,7 +377,8 @@
 		return result;
 	}
 
-	SpawningKit::PipeWatcherPtr makePipeWatcher(const SpawningKit::ConfigPtr &config, FileDescriptor socket, const char *channel, pid_t pid, const BasicGroupInfo *groupInfo);
+	string getAppGroupName(const BasicGroupInfo *info) const;
+	string getAppLogFile(const BasicGroupInfo *info) const;
 
 public:
 	/*************************************************************
@@ -471,7 +472,6 @@
 		  longRunningConnectionsAborted(false),
 		  shutdownStartTime(0)
 	{
-<<<<<<< HEAD
 		initializeSocketsAndStringFields(args);
 		indexSocketsAcceptingHttpRequests();
 	}
@@ -505,25 +505,10 @@
 
 		if (outputPipe != -1) {
 			SpawningKit::PipeWatcherPtr watcher = boost::make_shared<SpawningKit::PipeWatcher>(
-				outputPipe, "output", skResult.pid);
+				outputPipe, "output", getAppGroupName(groupInfo),
+				getAppLogFile(groupInfo), skResult.pid);
 			if (!args["log_file"].isNull()) {
 				watcher->setLogFile(args["log_file"].asString());
-=======
-		initializeSocketsAndStringFields(json);
-		indexSessionSockets();
-
-		const SpawningKit::Result *skResult = dynamic_cast<const SpawningKit::Result *>(&json);
-		if (skResult != NULL) {
-			adminSocket = skResult->adminSocket;
-			errorPipe = skResult->errorPipe;
-
-			if (adminSocket != -1) {
-				SpawningKit::PipeWatcherPtr watcher = makePipeWatcher(getContext()->getSpawningKitConfig(), adminSocket, "stdout", info.pid, groupInfo);
-			}
-
-			if (errorPipe != -1) {
-				SpawningKit::PipeWatcherPtr watcher = makePipeWatcher(getContext()->getSpawningKitConfig(), errorPipe, "stderr", info.pid, groupInfo);
->>>>>>> 08bd3e33
 			}
 			watcher->initialize();
 			watcher->start();
