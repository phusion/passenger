/*
 *  Phusion Passenger - https://www.phusionpassenger.com/
 *  Copyright (c) 2011-2017 Phusion Holding B.V.
 *
 *  "Passenger", "Phusion Passenger" and "Union Station" are registered
 *  trademarks of Phusion Holding B.V.
 *
 *  Permission is hereby granted, free of charge, to any person obtaining a copy
 *  of this software and associated documentation files (the "Software"), to deal
 *  in the Software without restriction, including without limitation the rights
 *  to use, copy, modify, merge, publish, distribute, sublicense, and/or sell
 *  copies of the Software, and to permit persons to whom the Software is
 *  furnished to do so, subject to the following conditions:
 *
 *  The above copyright notice and this permission notice shall be included in
 *  all copies or substantial portions of the Software.
 *
 *  THE SOFTWARE IS PROVIDED "AS IS", WITHOUT WARRANTY OF ANY KIND, EXPRESS OR
 *  IMPLIED, INCLUDING BUT NOT LIMITED TO THE WARRANTIES OF MERCHANTABILITY,
 *  FITNESS FOR A PARTICULAR PURPOSE AND NONINFRINGEMENT. IN NO EVENT SHALL THE
 *  AUTHORS OR COPYRIGHT HOLDERS BE LIABLE FOR ANY CLAIM, DAMAGES OR OTHER
 *  LIABILITY, WHETHER IN AN ACTION OF CONTRACT, TORT OR OTHERWISE, ARISING FROM,
 *  OUT OF OR IN CONNECTION WITH THE SOFTWARE OR THE USE OR OTHER DEALINGS IN
 *  THE SOFTWARE.
 */
#include <Core/ApplicationPool/Pool.h>

/*************************************************************************
 *
 * General utility functions for ApplicationPool2::Pool
 *
 *************************************************************************/

namespace Passenger {
namespace ApplicationPool2 {

using namespace std;
using namespace boost;


/****************************
 *
 * Private methods
 *
 ****************************/


const char *
Pool::maybeColorize(const InspectOptions &options, const char *color) {
	if (options.colorize) {
		return color;
	} else {
		return "";
	}
}

const char *
Pool::maybePluralize(unsigned int count, const char *singular, const char *plural) {
	if (count == 1) {
		return singular;
	} else {
		return plural;
	}
}

void
Pool::runAllActions(const boost::container::vector<Callback> &actions) {
	boost::container::vector<Callback>::const_iterator it, end = actions.end();
	for (it = actions.begin(); it != end; it++) {
		(*it)();
	}
}

void
Pool::runAllActionsWithCopy(boost::container::vector<Callback> actions) {
	runAllActions(actions);
}

bool
Pool::runHookScripts(const char *name,
	const boost::function<void (HookScriptOptions &)> &setup) const
{
<<<<<<< HEAD
	if (context->agentsOptions != NULL) {
		string hookName = string("hook_") + name;
		string spec = context->agentsOptions->get(hookName, false);
		if (!spec.empty()) {
			HookScriptOptions options;
			options.agentsOptions = context->agentsOptions;
=======
	if (!agentConfig.isNull()) {
		string hookName = string("hook_") + name;
		string spec = agentConfig.get(hookName, Json::Value()).asString();
		if (!spec.empty()) {
			HookScriptOptions options;
			options.agentConfig = agentConfig;
>>>>>>> 08bd3e33
			options.name = name;
			options.spec = spec;
			setup(options);
			return Passenger::runHookScripts(options);
		} else {
			return true;
		}
	} else {
		return true;
	}
}

void
Pool::verifyInvariants() const {
	// !a || b: logical equivalent of a IMPLIES b.
	#ifndef NDEBUG
	if (!selfchecking) {
		return;
	}
	assert(!( !getWaitlist.empty() ) || ( atFullCapacityUnlocked() ));
	assert(!( !atFullCapacityUnlocked() ) || ( getWaitlist.empty() ));
	#endif
}

void
Pool::verifyExpensiveInvariants() const {
	#ifndef NDEBUG
	if (!selfchecking) {
		return;
	}
	vector<GetWaiter>::const_iterator it, end = getWaitlist.end();
	for (it = getWaitlist.begin(); it != end; it++) {
		const GetWaiter &waiter = *it;
		const GroupPtr *group;
		assert(!groups.lookup(waiter.options.getAppGroupName(), &group));
	}
	#endif
}

void
Pool::fullVerifyInvariants() const {
	TRACE_POINT();
	verifyInvariants();
	UPDATE_TRACE_POINT();
	verifyExpensiveInvariants();
	UPDATE_TRACE_POINT();

	GroupMap::ConstIterator g_it(groups);
	while (*g_it != NULL) {
		const GroupPtr &group = g_it.getValue();
		group->verifyInvariants();
		group->verifyExpensiveInvariants();
		g_it.next();
	}
}

/**
 * Process all waiters on the getWaitlist. Call when capacity has become free.
 * This function assigns sessions to them by calling get() on the corresponding
 * Groups, or by creating more Groups, in so far the new capacity allows.
 */
void
Pool::assignSessionsToGetWaiters(boost::container::vector<Callback> &postLockActions) {
	bool done = false;
	vector<GetWaiter>::iterator it, end = getWaitlist.end();
	vector<GetWaiter> newWaitlist;

	for (it = getWaitlist.begin(); it != end && !done; it++) {
		GetWaiter &waiter = *it;

		Group *group = findMatchingGroup(waiter.options);
		if (group != NULL) {
			SessionPtr session = group->get(waiter.options, waiter.callback,
				postLockActions);
			if (session != NULL) {
				postLockActions.push_back(boost::bind(GetCallback::call,
					waiter.callback, session, ExceptionPtr()));
			}
			/* else: the callback has now been put in
			 *       the group's get wait list.
			 */
		} else if (!atFullCapacityUnlocked()) {
			createGroupAndAsyncGetFromIt(waiter.options, waiter.callback,
				postLockActions);
		} else {
			/* Still cannot satisfy this get request. Keep it on the get
			 * wait list and try again later.
			 */
			newWaitlist.push_back(waiter);
		}
	}

	std::swap(getWaitlist, newWaitlist);
}

template<typename Queue>
void
Pool::assignExceptionToGetWaiters(Queue &getWaitlist,
	const ExceptionPtr &exception,
	boost::container::vector<Callback> &postLockActions)
{
	while (!getWaitlist.empty()) {
		postLockActions.push_back(boost::bind(GetCallback::call,
			getWaitlist.front().callback, SessionPtr(),
			exception));
		getWaitlist.pop_front();
	}
}

void
Pool::syncGetCallback(const AbstractSessionPtr &session, const ExceptionPtr &e,
	void *userData)
{
	Ticket *ticket = static_cast<Ticket *>(userData);
	ScopedLock lock(ticket->syncher);
	if (OXT_LIKELY(session != NULL)) {
		ticket->session = static_pointer_cast<Session>(session);
	} else {
		ticket->exception = e;
	}
	ticket->cond.notify_one();
}


/****************************
 *
 * Public methods
 *
 ****************************/


Context *
Pool::getContext() {
	return context;
}

SpawningKit::Context *
Pool::getSpawningKitContext() const {
	return context->getSpawningKitContext();
}

const UnionStation::ContextPtr &
Pool::getUnionStationContext() const {
	return context->unionStationContext;
}

const RandomGeneratorPtr &
Pool::getRandomGenerator() const {
	return context->getRandomGenerator();
}


} // namespace ApplicationPool2
} // namespace Passenger<|MERGE_RESOLUTION|>--- conflicted
+++ resolved
@@ -80,21 +80,14 @@
 Pool::runHookScripts(const char *name,
 	const boost::function<void (HookScriptOptions &)> &setup) const
 {
-<<<<<<< HEAD
-	if (context->agentsOptions != NULL) {
+	ScopedLock l(context->agentConfigSyncher);
+	if (!context->agentConfig.isNull()) {
 		string hookName = string("hook_") + name;
-		string spec = context->agentsOptions->get(hookName, false);
+		string spec = context->agentConfig.get(hookName, Json::Value()).asString();
 		if (!spec.empty()) {
 			HookScriptOptions options;
-			options.agentsOptions = context->agentsOptions;
-=======
-	if (!agentConfig.isNull()) {
-		string hookName = string("hook_") + name;
-		string spec = agentConfig.get(hookName, Json::Value()).asString();
-		if (!spec.empty()) {
-			HookScriptOptions options;
-			options.agentConfig = agentConfig;
->>>>>>> 08bd3e33
+			options.agentConfig = context->agentConfig;
+			l.unlock();
 			options.name = name;
 			options.spec = spec;
 			setup(options);
