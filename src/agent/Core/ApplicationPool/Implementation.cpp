--- conflicted
+++ resolved
@@ -169,36 +169,12 @@
 	const Context *context)
 {
 	TRACE_POINT();
-<<<<<<< HEAD
-	UnionStation::TransactionPtr transaction;
 	SpawningKit::ErrorRenderer renderer(*context->getSpawningKitContext());
-=======
-	ErrorRenderer renderer(*config->resourceLocator);
-	string appMessage = e.getErrorPage();
->>>>>>> 15d77bde
 	string errorId;
 	char filename[PATH_MAX];
 	stringstream stream;
 	string errorPage;
 
-<<<<<<< HEAD
-	if (options.analytics && context->unionStationContext != NULL) {
-		try {
-			UPDATE_TRACE_POINT();
-			transaction = context->unionStationContext->newTransaction(
-				options.getAppGroupName(),
-				"exceptions",
-				options.unionStationKey);
-			errorId = transaction->getTxnId();
-		} catch (const tracable_exception &e2) {
-			transaction.reset();
-			P_WARN("Cannot log to Union Station: " << e2.what() <<
-				"\n  Backtrace:\n" << e2.backtrace());
-		}
-	}
-
-=======
->>>>>>> 15d77bde
 	UPDATE_TRACE_POINT();
 	if (errorId.empty()) {
 		errorId = context->getRandomGenerator()->generateHexString(4);
@@ -235,24 +211,6 @@
 			e2.backtrace());
 	}
 
-<<<<<<< HEAD
-	if (transaction != NULL) {
-		try {
-			UPDATE_TRACE_POINT();
-			transaction->message("Context: spawning");
-			transaction->message("Message: " +
-				jsonString(e.what()));
-			transaction->message("App message: none");
-			transaction->message("Kind: UNDEFINED_ERROR");
-			transaction->message("Details: {}");
-		} catch (const tracable_exception &e2) {
-			P_WARN("Cannot log to Union Station: " << e2.what() <<
-				"\n  Backtrace:\n" << e2.backtrace());
-		}
-	}
-
-=======
->>>>>>> 15d77bde
 	UPDATE_TRACE_POINT();
 	stream << "Could not spawn process for application " << options.appRoot <<
 		": " << e.what() << "\n" <<
