/*
 *  Phusion Passenger - https://www.phusionpassenger.com/
 *  Copyright (c) 2011-2017 Phusion Holding B.V.
 *
 *  "Passenger", "Phusion Passenger" and "Union Station" are registered
 *  trademarks of Phusion Holding B.V.
 *
 *  Permission is hereby granted, free of charge, to any person obtaining a copy
 *  of this software and associated documentation files (the "Software"), to deal
 *  in the Software without restriction, including without limitation the rights
 *  to use, copy, modify, merge, publish, distribute, sublicense, and/or sell
 *  copies of the Software, and to permit persons to whom the Software is
 *  furnished to do so, subject to the following conditions:
 *
 *  The above copyright notice and this permission notice shall be included in
 *  all copies or substantial portions of the Software.
 *
 *  THE SOFTWARE IS PROVIDED "AS IS", WITHOUT WARRANTY OF ANY KIND, EXPRESS OR
 *  IMPLIED, INCLUDING BUT NOT LIMITED TO THE WARRANTIES OF MERCHANTABILITY,
 *  FITNESS FOR A PARTICULAR PURPOSE AND NONINFRINGEMENT. IN NO EVENT SHALL THE
 *  AUTHORS OR COPYRIGHT HOLDERS BE LIABLE FOR ANY CLAIM, DAMAGES OR OTHER
 *  LIABILITY, WHETHER IN AN ACTION OF CONTRACT, TORT OR OTHERWISE, ARISING FROM,
 *  OUT OF OR IN CONNECTION WITH THE SOFTWARE OR THE USE OR OTHER DEALINGS IN
 *  THE SOFTWARE.
 */
#ifndef _PASSENGER_APPLICATION_POOL2_POOL_H_
#define _PASSENGER_APPLICATION_POOL2_POOL_H_

#include <string>
#include <vector>
#include <algorithm>
#include <utility>
#include <sstream>
#include <iomanip>
#include <boost/thread.hpp>
#include <boost/bind.hpp>
#include <boost/shared_ptr.hpp>
#include <boost/make_shared.hpp>
#include <boost/function.hpp>
#include <boost/foreach.hpp>
#include <boost/pool/object_pool.hpp>
// We use boost::container::vector instead of std::vector, because the
// former does not allocate memory in its default constructor. This is
// useful for post lock action vectors which often remain empty.
#include <boost/container/vector.hpp>
#include <boost/date_time/posix_time/posix_time_types.hpp>
#include <oxt/dynamic_thread_group.hpp>
#include <oxt/backtrace.hpp>
#include <sys/types.h>
#include <MemoryKit/palloc.h>
#include <LoggingKit/LoggingKit.h>
#include <ConfigKit/ConfigKit.h>
#include <Exceptions.h>
#include <Hooks.h>
#include <Utils/Lock.h>
#include <Utils/AnsiColorConstants.h>
#include <Utils/SystemTime.h>
#include <Utils/MessagePassing.h>
#include <Utils/VariantMap.h>
#include <Utils/ProcessMetricsCollector.h>
#include <Utils/SystemMetricsCollector.h>
#include <Core/UnionStation/StopwatchLog.h>
#include <Core/ApplicationPool/Common.h>
#include <Core/ApplicationPool/Context.h>
#include <Core/ApplicationPool/Process.h>
#include <Core/ApplicationPool/Group.h>
#include <Core/ApplicationPool/Session.h>
#include <Core/ApplicationPool/Options.h>
#include <Core/SpawningKit/Factory.h>
#include <Shared/ApplicationPoolApiKey.h>

namespace Passenger {
namespace ApplicationPool2 {

using namespace std;
using namespace boost;
using namespace oxt;


class Pool: public boost::enable_shared_from_this<Pool> {
public:
	struct AuthenticationOptions {
		uid_t uid;
		ApiKey apiKey;

		AuthenticationOptions()
			: uid(-1)
			{ }

		static AuthenticationOptions makeAuthorized() {
			AuthenticationOptions options;
			options.apiKey = ApiKey::makeSuper();
			return options;
		}
	};


	/****** Group data structure utilities ******/

	struct RestartOptions: public AuthenticationOptions {
		RestartMethod method;

		RestartOptions()
			: method(RM_DEFAULT)
			{ }

		static RestartOptions makeAuthorized() {
			RestartOptions options;
			options.apiKey = ApiKey::makeSuper();
			return options;
		}
	};

	/****** State inspection ******/

	struct InspectOptions: public AuthenticationOptions {
		bool colorize;
		bool verbose;

		InspectOptions()
			: colorize(false),
			  verbose(false)
			{ }

		InspectOptions(const VariantMap &options)
			: colorize(options.getBool("colorize", false, false)),
			  verbose(options.getBool("verbose", false, false))
			{ }

		InspectOptions(const Json::Value &options)
			: colorize(options.get("colorize", false).asBool()),
			  verbose(options.get("verbose", false).asBool())
			{ }

		static InspectOptions makeAuthorized() {
			InspectOptions options;
			options.apiKey = ApiKey::makeSuper();
			return options;
		}
	};

	struct ToXmlOptions: public AuthenticationOptions {
		bool secrets;

		ToXmlOptions()
			: secrets(true)
			{ }

		ToXmlOptions(const VariantMap &options)
			: secrets(options.getBool("secrets", false, false))
			{ }

		static ToXmlOptions makeAuthorized() {
			ToXmlOptions options;
			options.apiKey = ApiKey::makeSuper();
			return options;
		}
	};

	struct ToJsonOptions: public AuthenticationOptions {
		bool hasApplicationIdsFilter;
		StringKeyTable<bool> applicationIdsFilter;

		ToJsonOptions()
			: hasApplicationIdsFilter(false),
			  applicationIdsFilter(0, 0)
			{ }

		void set(const Json::Value &_options) {
			ConfigKit::Schema schema = createSchema();
			ConfigKit::Store options(schema, _options);

			if (!options["application_ids"].isNull()) {
				hasApplicationIdsFilter = true;
				applicationIdsFilter = StringKeyTable<bool>();

				const Json::Value subdoc = options["application_ids"];
				Json::Value::const_iterator it, end = subdoc.end();
				for (it = subdoc.begin(); it != end; it++) {
					applicationIdsFilter.insert(it->asString(), true);
				}
			}
		}

		static ConfigKit::Schema createSchema() {
			using namespace ConfigKit;
			ConfigKit::Schema schema;

			schema.add("application_ids", STRING_ARRAY_TYPE, OPTIONAL);

			schema.finalize();
			return schema;
		}

		static ToJsonOptions makeAuthorized() {
			ToJsonOptions options;
			options.apiKey = ApiKey::makeSuper();
			return options;
		}
	};


// Actually private, but marked public so that unit tests can access the fields.
public:
	friend class Group;
	friend class Process;
	friend struct tut::ApplicationPool2_PoolTest;

	mutable boost::mutex syncher;
	unsigned int max;
	unsigned long long maxIdleTime;
	bool selfchecking;

	Context *context;

	/**
	 * Code can register background threads in one of these dynamic thread groups
	 * to ensure that threads are interrupted and/or joined properly upon Pool
	 * destruction.
	 * All threads in 'interruptableThreads' will be interrupted and joined upon
	 * Pool destruction.
	 * All threads in 'nonInterruptableThreads' will be joined, but not interrupted,
	 * upon Pool destruction.
	 */
	dynamic_thread_group interruptableThreads;
	dynamic_thread_group nonInterruptableThreads;

	enum LifeStatus {
		ALIVE,
		PREPARED_FOR_SHUTDOWN,
		SHUTTING_DOWN,
		SHUT_DOWN
	} lifeStatus;

	mutable GroupMap groups;
	psg_pool_t *palloc;

	/**
	 * get() requests that...
	 * - cannot be immediately satisfied because the pool is at full
	 *   capacity and no existing processes can be killed,
	 * - and for which the super group isn't in the pool,
	 * ...are put on this wait list.
	 *
	 * This wait list is processed when one of the following things happen:
	 *
	 * - A process has been spawned but its associated group has
	 *   no get waiters. This process can be killed and the resulting
	 *   free capacity will be used to spawn a process for this
	 *   get request.
	 * - A process (that has apparently been spawned after getWaitlist
	 *   was populated) is done processing a request. This process can
	 *   then be killed to free capacity.
	 * - A process has failed to spawn, resulting in capacity to
	 *   become free.
	 * - A Group failed to initialize, resulting in free capacity.
	 * - Someone commanded Pool to detach a process, resulting in free
	 *   capacity.
	 * - Someone commanded Pool to detach a Group, resulting in
	 *   free capacity.
	 * - The 'max' option has been increased, resulting in free capacity.
	 *
	 * Invariant 1:
	 *    for all options in getWaitlist:
	 *       options.getAppGroupName() is not in 'groups'.
	 *
	 * Invariant 2:
	 *    if getWaitlist is non-empty:
	 *       atFullCapacity()
	 * Equivalently:
	 *    if !atFullCapacity():
	 *       getWaitlist is empty.
	 */
	vector<GetWaiter> getWaitlist;

<<<<<<< HEAD
=======
	Json::Value agentConfig;

>>>>>>> 08bd3e33
// Actually private, but marked public so that unit tests can access the fields.
public:
	/****** Debugging support *******/

	struct DebugSupport {
		/** Mailbox for the unit tests to receive messages on. */
		MessageBoxPtr debugger;
		/** Mailbox for the ApplicationPool code to receive messages on. */
		MessageBoxPtr messages;

		// Choose aspects to debug.
		bool restarting;
		bool spawning;
		bool oobw;
		bool testOverflowRequestQueue;
		bool detachedProcessesChecker;

		// The following fields may only be accessed by Pool.
		boost::mutex syncher;
		unsigned int spawnLoopIteration;

		DebugSupport() {
			debugger = boost::make_shared<MessageBox>();
			messages = boost::make_shared<MessageBox>();
			restarting = true;
			spawning   = true;
			oobw       = false;
			detachedProcessesChecker = false;
			testOverflowRequestQueue = false;
			spawnLoopIteration = 0;
		}
	};

	typedef boost::shared_ptr<DebugSupport> DebugSupportPtr;

	DebugSupportPtr debugSupport;


	/****** Analytics collection ******/

	struct UnionStationLogEntry {
		string groupName;
		const char *category;
		string key;
		string data;
	};

	SystemMetricsCollector systemMetricsCollector;
	SystemMetrics systemMetrics;

	void initializeAnalyticsCollection();
	static void collectAnalytics(PoolPtr self);
	static void collectPids(const ProcessList &processes, vector<pid_t> &pids);
	static void updateProcessMetrics(const ProcessList &processes,
		const ProcessMetricMap &allMetrics,
		vector<ProcessPtr> &processesToDetach);
	void prepareUnionStationProcessStateLogs(vector<UnionStationLogEntry> &logEntries,
		const GroupPtr &group) const;
	void prepareUnionStationSystemMetricsLogs(vector<UnionStationLogEntry> &logEntries,
		const GroupPtr &group) const;
	void realCollectAnalytics();


	/****** Garbage collection ******/

	struct GarbageCollectorState {
		unsigned long long now;
		unsigned long long nextGcRunTime;
		boost::container::vector<Callback> actions;
	};

	boost::condition_variable garbageCollectionCond;

	void initializeGarbageCollection();
	static void garbageCollect(PoolPtr self);
	void maybeUpdateNextGcRuntime(GarbageCollectorState &state, unsigned long candidate);
	void checkWhetherProcessCanBeGarbageCollected(GarbageCollectorState &state,
		const GroupPtr &group, const ProcessPtr &process, ProcessList &output);
	void garbageCollectProcessesInGroup(GarbageCollectorState &state,
		const GroupPtr &group);
	void maybeCleanPreloader(GarbageCollectorState &state, const GroupPtr &group);
	unsigned long long realGarbageCollect();
	void wakeupGarbageCollector();


	/****** General utilities ******/

	static const char *maybeColorize(const InspectOptions &options, const char *color);
	static const char *maybePluralize(unsigned int count, const char *singular, const char *plural);
	static void runAllActions(const boost::container::vector<Callback> &actions);
	static void runAllActionsWithCopy(boost::container::vector<Callback> actions);
	bool runHookScripts(const char *name,
		const boost::function<void (HookScriptOptions &)> &setup) const;
	void verifyInvariants() const;
	void verifyExpensiveInvariants() const;
	void fullVerifyInvariants() const;
	void assignSessionsToGetWaiters(boost::container::vector<Callback> &postLockActions);
	template<typename Queue> static void assignExceptionToGetWaiters(Queue &getWaitlist,
		const ExceptionPtr &exception,
		boost::container::vector<Callback> &postLockActions);
	static void syncGetCallback(const AbstractSessionPtr &session, const ExceptionPtr &e,
		void *userData);


	/****** Group data structure utilities ******/

	struct DetachGroupWaitTicket {
		boost::mutex syncher;
		boost::condition_variable cond;
		bool done;

		DetachGroupWaitTicket() {
			done = false;
		}
	};

	const GroupPtr getGroup(const char *name);
	const pair<uid_t, gid_t> getGroupRunUidAndGids(const StaticString &appGroupName);
	Group *findMatchingGroup(const Options &options);
	GroupPtr createGroup(const Options &options);
	GroupPtr createGroupAndAsyncGetFromIt(const Options &options,
		const GetCallback &callback, boost::container::vector<Callback> &postLockActions);
	void forceDetachGroup(const GroupPtr &group,
		const Callback &callback,
		boost::container::vector<Callback> &postLockActions);
	static void syncDetachGroupCallback(boost::shared_ptr<DetachGroupWaitTicket> ticket);
	static void waitDetachGroupCallback(boost::shared_ptr<DetachGroupWaitTicket> ticket);


	/****** Process data structure utilities ******/

	struct DisableWaitTicket {
		boost::mutex syncher;
		boost::condition_variable cond;
		DisableResult result;
		bool done;

		DisableWaitTicket() {
			done = false;
		}
	};

	ProcessPtr findOldestIdleProcess(const Group *exclude = NULL) const;
	ProcessPtr findBestProcessToTrash() const;
	ProcessPtr forceFreeCapacity(const Group *exclude,
		boost::container::vector<Callback> &postLockActions);
	bool detachProcessUnlocked(const ProcessPtr &process,
		boost::container::vector<Callback> &postLockActions);
	static void syncDisableProcessCallback(const ProcessPtr &process, DisableResult result,
		boost::shared_ptr<DisableWaitTicket> ticket);
	void possiblySpawnMoreProcessesForExistingGroups();


	/****** State inspection ******/

	static Json::Value makeSingleValueJsonConfigFormat(const Json::Value &v,
		const Json::Value &defaultValue = Json::Value());
	static Json::Value makeSingleStrValueJsonConfigFormat(const StaticString &val);
	static Json::Value makeSingleStrValueJsonConfigFormat(const StaticString &val,
		const StaticString &defaultValue);
	static Json::Value makeSingleNonEmptyStrValueJsonConfigFormat(const StaticString &val);
	unsigned int capacityUsedUnlocked() const;
	bool atFullCapacityUnlocked() const;
	void inspectProcessList(const InspectOptions &options, stringstream &result,
		const Group *group, const ProcessList &processes) const;

public:
	typedef void (*AbortLongRunningConnectionsCallback)(const ProcessPtr &process);
	AbortLongRunningConnectionsCallback abortLongRunningConnectionsCallback;


	/****** Initialization and shutdown ******/

<<<<<<< HEAD
	Pool(Context *context);
=======
	Pool(const SpawningKit::FactoryPtr &spawningKitFactory,
		const Json::Value &agentConfig = Json::Value());
>>>>>>> 08bd3e33
	~Pool();
	void initialize();
	void initDebugging();
	void prepareForShutdown();
	void destroy();


	/****** General utilities ******/

	Context *getContext();
	SpawningKit::Context *getSpawningKitContext() const;
	const UnionStation::ContextPtr &getUnionStationContext() const;
	const RandomGeneratorPtr &getRandomGenerator() const;


	/****** Group manipulation ******/

	GroupPtr findOrCreateGroup(const Options &options);
	GroupPtr findGroupByApiKey(const StaticString &value, bool lock = true) const;
	bool detachGroupByName(const HashedStaticString &name);
	bool detachGroupByApiKey(const StaticString &value);
	bool restartGroupByName(const StaticString &name,
		const RestartOptions &options = RestartOptions::makeAuthorized());
	unsigned int restartGroupsByAppRoot(const StaticString &appRoot,
		const RestartOptions &options = RestartOptions::makeAuthorized());


	/***** Process manipulation ******/

	vector<ProcessPtr> getProcesses(bool lock = true) const;
	ProcessPtr findProcessByGupid(const StaticString &gupid, bool lock = true) const;
	ProcessPtr findProcessByPid(pid_t pid, bool lock = true) const;
	bool detachProcess(const ProcessPtr &process);
	bool detachProcess(pid_t pid,
		const AuthenticationOptions &options = AuthenticationOptions::makeAuthorized());
	bool detachProcess(const string &gupid,
		const AuthenticationOptions &options = AuthenticationOptions::makeAuthorized());
	DisableResult disableProcess(const StaticString &gupid);


	/****** State inspection ******/

	unsigned int capacityUsed() const;
	bool atFullCapacity() const;
	unsigned int getProcessCount(bool lock = true) const;
	unsigned int getGroupCount() const;
	string inspect(const InspectOptions &options = InspectOptions::makeAuthorized(),
		bool lock = true) const;
	string toXml(const ToXmlOptions &options = ToXmlOptions::makeAuthorized(),
		bool lock = true) const;
	Json::Value inspectPropertiesInAdminPanelFormat(const ToJsonOptions &options = ToJsonOptions::makeAuthorized()) const;
	Json::Value inspectConfigInAdminPanelFormat(const ToJsonOptions &options = ToJsonOptions::makeAuthorized()) const;


	/****** Miscellaneous ******/

	void asyncGet(const Options &options, const GetCallback &callback, bool lockNow = true, UnionStation::StopwatchLog **stopwatchLog = NULL);
	SessionPtr get(const Options &options, Ticket *ticket);
	void setMax(unsigned int max);
	void setMaxIdleTime(unsigned long long value);
	void enableSelfChecking(bool enabled);
	void setAgentConfig(const Json::Value &agentConfig);
	bool isSpawning(bool lock = true) const;
	bool authorizeByApiKey(const ApiKey &key, bool lock = true) const;
	bool authorizeByUid(uid_t uid, bool lock = true) const;
};


} // namespace ApplicationPool2
} // namespace Passenger

#endif /* _PASSENGER_APPLICATION_POOL2_POOL_H_ */<|MERGE_RESOLUTION|>--- conflicted
+++ resolved
@@ -273,11 +273,6 @@
 	 */
 	vector<GetWaiter> getWaitlist;
 
-<<<<<<< HEAD
-=======
-	Json::Value agentConfig;
-
->>>>>>> 08bd3e33
 // Actually private, but marked public so that unit tests can access the fields.
 public:
 	/****** Debugging support *******/
@@ -451,12 +446,7 @@
 
 	/****** Initialization and shutdown ******/
 
-<<<<<<< HEAD
 	Pool(Context *context);
-=======
-	Pool(const SpawningKit::FactoryPtr &spawningKitFactory,
-		const Json::Value &agentConfig = Json::Value());
->>>>>>> 08bd3e33
 	~Pool();
 	void initialize();
 	void initDebugging();
@@ -518,7 +508,6 @@
 	void setMax(unsigned int max);
 	void setMaxIdleTime(unsigned long long value);
 	void enableSelfChecking(bool enabled);
-	void setAgentConfig(const Json::Value &agentConfig);
 	bool isSpawning(bool lock = true) const;
 	bool authorizeByApiKey(const ApiKey &key, bool lock = true) const;
 	bool authorizeByUid(uid_t uid, bool lock = true) const;
